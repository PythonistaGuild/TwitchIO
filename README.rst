.. image:: logo.png?raw=true
    :align: center

An Asynchronous IRC/API Wrapper currently in Development for TwitchBots made in Python!

Installation
------------
TwitchIO requires Python 3.5+

**Windows**

.. code:: sh

    py -version -m pip install git+https://github.com/MysterialPy/TwitchIO.git

**Linux**

.. code:: sh

    python3 -m pip install git+https://github.com/MysterialPy/TwitchIO.git

Simple Usage
____________
Please keep in mind TwitchIO is currently in very early **Alpha-Stages**. It will come with it's serveral kinks, flaws and bugs.
One of those flaws is that the Command System(TwitchBot) currently only works when subclassed. But the Client is able to be used either way.

Standalone
~~~~~~~~~~
.. code:: py
<<<<<<< HEAD

=======
    
>>>>>>> b2f3b713
    from twitchio import commands as tcommands


    class Botto(tcommands.TwitchBot):
        """Create our IRC Twitch Bot.
        api_token is optional, but without it, you will not be able to make certain calls to the API."""
<<<<<<< HEAD

        def __init__(self):
            super().__init__(prefix=['!', '?'], token='IRC_TOKEN', api_token='API_TOKEN', client_id='CLIENT_ID',
                             nick='mycoolircnick', initial_channels=['my_channel'])

        async def event_ready(self):
            """Event called when the bot is ready to go!"""
            print('READY!')

=======
        
        def __init__(self):
            super().__init__(prefix=['!', '?'], token='IRC_TOKEN', api_token='API_TOKEN', client_id='CLIENT_ID',
                             nick='mycoolircnick', initial_channels=['my_channel'])
        
        async def event_ready(self):
            """Event called when the bot is ready to go!"""
            print('READY!')
        
>>>>>>> b2f3b713
        async def event_message(self, message):
            """Event called when a message is sent to a channel you are in."""
            if message.content == 'Hello':
                await message.send('World!')
<<<<<<< HEAD

=======
        
>>>>>>> b2f3b713
        @tcommands.twitch_command(aliases=['silly'])
        async def silly_command(self, ctx):
            """A simple command, which sends a message back to the channel!"""
            await ctx.send('Hai there {0} Kappa.'.format(ctx.author.name))


    bot = Botto()
    bot.run()<|MERGE_RESOLUTION|>--- conflicted
+++ resolved
@@ -27,28 +27,13 @@
 Standalone
 ~~~~~~~~~~
 .. code:: py
-<<<<<<< HEAD
-
-=======
     
->>>>>>> b2f3b713
     from twitchio import commands as tcommands
 
 
     class Botto(tcommands.TwitchBot):
         """Create our IRC Twitch Bot.
         api_token is optional, but without it, you will not be able to make certain calls to the API."""
-<<<<<<< HEAD
-
-        def __init__(self):
-            super().__init__(prefix=['!', '?'], token='IRC_TOKEN', api_token='API_TOKEN', client_id='CLIENT_ID',
-                             nick='mycoolircnick', initial_channels=['my_channel'])
-
-        async def event_ready(self):
-            """Event called when the bot is ready to go!"""
-            print('READY!')
-
-=======
         
         def __init__(self):
             super().__init__(prefix=['!', '?'], token='IRC_TOKEN', api_token='API_TOKEN', client_id='CLIENT_ID',
@@ -58,16 +43,11 @@
             """Event called when the bot is ready to go!"""
             print('READY!')
         
->>>>>>> b2f3b713
         async def event_message(self, message):
             """Event called when a message is sent to a channel you are in."""
             if message.content == 'Hello':
                 await message.send('World!')
-<<<<<<< HEAD
-
-=======
         
->>>>>>> b2f3b713
         @tcommands.twitch_command(aliases=['silly'])
         async def silly_command(self, ctx):
             """A simple command, which sends a message back to the channel!"""
