--- conflicted
+++ resolved
@@ -43,36 +43,12 @@
 with open("README.rst") as f:
     readme = f.read()
 
-<<<<<<< HEAD
-setup(name='twitchio',
-      author='TwitchIO',
-      url='https://github.com/TwitchIO/TwitchIO',
-      version=version,
-      packages=['twitchio', 'twitchio.ext.commands', 'twitchio.ext.webhooks'],
-      license='MIT',
-      description='A Python IRC and API wrapper for Twitch.',
-      long_description=readme,
-      include_package_data=True,
-      install_requires=requirements,
-      classifiers=[
-        'License :: OSI Approved :: MIT License',
-        'Intended Audience :: Developers',
-        'Natural Language :: English',
-        'Operating System :: OS Independent',
-        'Programming Language :: Python :: 3.7',
-        'Programming Language :: Python :: 3.8',
-        'Topic :: Internet',
-        'Topic :: Software Development :: Libraries',
-        'Topic :: Software Development :: Libraries :: Python Modules',
-        'Topic :: Utilities',
-      ]
-=======
 setup(
     name="twitchio",
     author="TwitchIO",
     url="https://github.com/TwitchIO/TwitchIO",
     version=version,
-    packages=["twitchio", "twitchio.ext.commands", "twitchio.ext.pubsub"],
+    packages=["twitchio", "twitchio.ext.commands", "twitchio.ext.pubsub", "twitchio.ext.webhooks"],
     license="MIT",
     description="A Python IRC and API wrapper for Twitch.",
     long_description=readme,
@@ -91,5 +67,4 @@
         "Topic :: Software Development :: Libraries :: Python Modules",
         "Topic :: Utilities",
     ],
->>>>>>> 5504873c
 )