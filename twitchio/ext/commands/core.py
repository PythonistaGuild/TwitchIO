# -*- coding: utf-8 -*-

"""
The MIT License (MIT)

Copyright (c) 2017-2018 TwitchIO

Permission is hereby granted, free of charge, to any person obtaining a
copy of this software and associated documentation files (the "Software"),
to deal in the Software without restriction, including without limitation
the rights to use, copy, modify, merge, publish, distribute, sublicense,
and/or sell copies of the Software, and to permit persons to whom the
Software is furnished to do so, subject to the following conditions:

The above copyright notice and this permission notice shall be included in
all copies or substantial portions of the Software.

THE SOFTWARE IS PROVIDED "AS IS", WITHOUT WARRANTY OF ANY KIND, EXPRESS
OR IMPLIED, INCLUDING BUT NOT LIMITED TO THE WARRANTIES OF MERCHANTABILITY,
FITNESS FOR A PARTICULAR PURPOSE AND NONINFRINGEMENT. IN NO EVENT SHALL THE
AUTHORS OR COPYRIGHT HOLDERS BE LIABLE FOR ANY CLAIM, DAMAGES OR OTHER
LIABILITY, WHETHER IN AN ACTION OF CONTRACT, TORT OR OTHERWISE, ARISING
FROM, OUT OF OR IN CONNECTION WITH THE SOFTWARE OR THE USE OR OTHER
DEALINGS IN THE SOFTWARE.
"""

import inspect
from typing import Union

from .errors import *


class Command:

    def __init__(self, name: str, func, **attrs):
        self._name = name
        self._callback = func
        self.aliases = attrs.get('aliases', None)
        sig = inspect.signature(func)
        self.params = sig.parameters.copy()

        self.on_error = None
        self._before_invoke = None
        self._after_invoke = None

        self.instance = None

        for key, value in self.params.items():
            if isinstance(value.annotation, str):
                self.params[key] = value.replace(annotation=eval(value.annotation, func.__globals__))

    @property
    def name(self):
        return self._name

    async def _convert_types(self, param, parsed):

        converter = param.annotation
        if converter is param.empty:
            if param.default in (param.empty, None):
                converter = str
            else:
                converter = type(param.default)

        try:
            argument = converter(parsed)
        except Exception:
            raise BadArgument(f'Invalid argument parsed at `{param.name}` in command `{self.name}`.'
                                    f' Expected type {converter} got {type(parsed)}.')

        return argument

    async def parse_args(self, instance, parsed):
        iterator = iter(self.params.items())
        index = 0
        args = []
        kwargs = {}

        try:
            next(iterator)
            if instance:
                next(iterator)
        except StopIteration:
            raise CommandError(f'self or ctx is a required argument which is missing.')

        for _, param in iterator:
            index += 1
            if param.kind == param.POSITIONAL_OR_KEYWORD:
                try:
                    argument = parsed.pop(index)
                except (KeyError, IndexError):
<<<<<<< HEAD
                    if param.default is param.empty:
                        raise MissingRequiredArguments(f'Missing required arguments in command: {self.name}()')
                    args.append(param.default)
=======
                    if param.default is not param.empty:
                        args.append(param.default)
                    else:
                        raise MissingRequiredArgument(param)
>>>>>>> 4bbbd594
                else:
                    argument = await self._convert_types(param, argument)
                    args.append(argument)

            elif param.kind == param.KEYWORD_ONLY:
                rest = ' '.join(parsed.values())
                if rest.startswith(' '):
                    rest = rest.lstrip(' ')

                if not rest and param.default is not param.empty:
                    rest = param.default

                if not rest and param.default is not None:
                    raise MissingRequiredArgument(param)

                rest = await self._convert_types(param, rest)
                kwargs[param.name] = rest
                parsed.clear()
                break
            elif param.VAR_POSITIONAL:
                args.extend(parsed.values())
                break

        if parsed:
            pass  # TODO Raise Too Many Arguments.

        return args, kwargs

    def error(self, func):
        """Decorator which registers a coroutine as a local error handler.

        event_command_error will still be invoked alongside this local handler.
        The local handler must take ctx and error as parameters.

        Parameters
        ------------
        func : :ref:`coroutine <coroutine>`
            The coroutine function to register as a local error handler.

        Raises
        --------
        twitchio.TwitchIOBException
            The func is not a coroutine function.
        """
        if not inspect.iscoroutinefunction(func):
            raise CommandError('Command error handler must be a coroutine.')

        self.on_error = func
        return func

    def before_invoke(self, func):
        """Decorator which registers a coroutine as a before invocation hook.

        The hook will be called before a command is invoked.
        The hook must take ctx as a sole parameter.

        Parameters
        ------------
        func: :ref:`coroutine <coroutine>`
            The coroutine function to register as a before invocation hook.

        Raises
        --------
        twitchio.TwitchIOBException
            The func is not a coroutine function.
        """
        if not inspect.iscoroutinefunction(func):
            raise CommandError('Before invoke func must be a coroutine')

        self._before_invoke = func
        return func


def command(*, name: str=None, aliases: Union[list, tuple]=None, cls=None):
    if cls and not inspect.isclass(cls):
        raise TypeError(f'cls must be of type <class> not <{type(cls)}>')

    cls = cls or Command

    def decorator(func):
        if not inspect.iscoroutinefunction(func):
            raise TypeError('Command callback must be a coroutine.')

        fname = name or func.__name__
        command = cls(name=fname, func=func, aliases=aliases)

        return command
    return decorator


class AutoCog:
    pass


def cog(*, name: str=None, **attrs):
    def wrapper(klass):
        class Cog(AutoCog, klass):

            def __new__(cls, *args, **kwargs):
                result = super().__new__(cls)

                result.__module__ = klass.__module__
                result.__name__ = name or klass.__name__

                for k, v in attrs.items():
                    setattr(result, k, v)

                return result

            def _prepare(self, bot):
                for name_, member in inspect.getmembers(self):
                    if isinstance(member, Command):
                        member.instance = self
                        bot.add_command(member)

                    elif name_.startswith('event_'):
                        bot.add_listener(member, name_)

                bot.cogs[self.__name__] = self

        return Cog
    return wrapper<|MERGE_RESOLUTION|>--- conflicted
+++ resolved
@@ -89,16 +89,9 @@
                 try:
                     argument = parsed.pop(index)
                 except (KeyError, IndexError):
-<<<<<<< HEAD
                     if param.default is param.empty:
-                        raise MissingRequiredArguments(f'Missing required arguments in command: {self.name}()')
+                        raise MissingRequiredArgument(param)
                     args.append(param.default)
-=======
-                    if param.default is not param.empty:
-                        args.append(param.default)
-                    else:
-                        raise MissingRequiredArgument(param)
->>>>>>> 4bbbd594
                 else:
                     argument = await self._convert_types(param, argument)
                     args.append(argument)
