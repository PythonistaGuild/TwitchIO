"""
MIT License

Copyright (c) 2017 - Present PythonistaGuild

Permission is hereby granted, free of charge, to any person obtaining a copy
of this software and associated documentation files (the "Software"), to deal
in the Software without restriction, including without limitation the rights
to use, copy, modify, merge, publish, distribute, sublicense, and/or sell
copies of the Software, and to permit persons to whom the Software is
furnished to do so, subject to the following conditions:

The above copyright notice and this permission notice shall be included in all
copies or substantial portions of the Software.

THE SOFTWARE IS PROVIDED "AS IS", WITHOUT WARRANTY OF ANY KIND, EXPRESS OR
IMPLIED, INCLUDING BUT NOT LIMITED TO THE WARRANTIES OF MERCHANTABILITY,
FITNESS FOR A PARTICULAR PURPOSE AND NONINFRINGEMENT. IN NO EVENT SHALL THE
AUTHORS OR COPYRIGHT HOLDERS BE LIABLE FOR ANY CLAIM, DAMAGES OR OTHER
LIABILITY, WHETHER IN AN ACTION OF CONTRACT, TORT OR OTHERWISE, ARISING FROM,
OUT OF OR IN CONNECTION WITH THE SOFTWARE OR THE USE OR OTHER DEALINGS IN THE
SOFTWARE.
"""

from __future__ import annotations

import asyncio
import importlib.util
import logging
import sys
import types
from typing import TYPE_CHECKING, Any, TypeAlias, Unpack

<<<<<<< HEAD
from twitchio.client import AutoClient, Client
=======
from twitchio.client import Client
from twitchio.user import PartialUser
>>>>>>> 32efa3ea

from ...utils import _is_submodule
from .context import Context
from .converters import _BaseConverter
from .core import Command, CommandErrorPayload, Group, Mixin
from .exceptions import *


if TYPE_CHECKING:
    from collections.abc import Callable, Coroutine, Iterable, Mapping

    from twitchio.authentication.payloads import ClientCredentialsPayload, ValidateTokenPayload
    from twitchio.eventsub.subscriptions import SubscriptionPayload
    from twitchio.models.eventsub_ import ChannelPointsRedemptionAdd, ChannelPointsRedemptionUpdate, ChatMessage
    from twitchio.types_.eventsub import SubscriptionResponse
    from twitchio.user import User

    from .components import Component
    from .types_ import AutoBotOptions, BotOptions

    PrefixT: TypeAlias = str | Iterable[str] | Callable[["Bot", "ChatMessage"], Coroutine[Any, Any, str | Iterable[str]]]


logger: logging.Logger = logging.getLogger(__name__)


class Bot(Mixin[None], Client):
    """The TwitchIO ``commands.Bot`` class.

    The Bot is an extension of and inherits from :class:`twitchio.Client` and comes with additonal powerful features for
    creating and managing bots on Twitch.

    Unlike :class:`twitchio.Client`, the :class:`~.Bot` class allows you to easily make use of built-in the commands ext.

    The easiest way of creating and using a bot is via subclassing, some examples are provided below.

    .. note::

        Any examples contained in this class which use ``twitchio.Client`` can be changed to ``commands.Bot``.


    Parameters
    ----------
    client_id: str
        The client ID of the application you registered on the Twitch Developer Portal.
    client_secret: str
        The client secret of the application you registered on the Twitch Developer Portal.
        This must be associated with the same ``client_id``.
    bot_id: str
        The User ID associated with the Bot Account.
        Unlike on :class:`~twitchio.Client` this is a required argument on :class:`~.Bot`.
    owner_id: str | None
        An optional ``str`` which is the User ID associated with the owner of this bot. This should be set to your own user
        accounts ID, but is not required. Defaults to ``None``.
    prefix: str | Iterabale[str] | Coroutine[Any, Any, str | Iterable[str]]
        The prefix(es) to listen to, to determine whether a message should be treated as a possible command.

        This can be a ``str``, an iterable of ``str`` or a coroutine which returns either.

        This is a required argument, common prefixes include: ``"!"`` or ``"?"``.

    Example
    -------

        .. code:: python3

            import asyncio
            import logging

            import twitchio
            from twitchio import eventsub
            from twitchio.ext import commands

            LOGGER: logging.Logger = logging.getLogger("Bot")

            class Bot(commands.Bot):

                def __init__(self) -> None:
                    super().__init__(client_id="...", client_secret="...", bot_id="...", owner_id="...", prefix="!")

                # Do some async setup, as an example we will load a component and subscribe to some events...
                # Passing the bot to the component is completely optional...
                async def setup_hook(self) -> None:

                    # Listen for messages on our channel...
                    # You need appropriate scopes, see the docs on authenticating for more info...
                    payload = eventsub.ChatMessageSubscription(broadcaster_user_id=self.owner_id, user_id=self.bot_id)
                    await self.subscribe_websocket(payload=payload)

                    await self.add_component(SimpleCommands(self))
                    LOGGER.info("Finished setup hook!")

            class SimpleCommands(commands.Component):

                def __init__(self, bot: Bot) -> None:
                    self.bot = bot

                @commands.command()
                async def hi(self, ctx: commands.Context) -> None:
                    '''Command which sends you a hello.'''
                    await ctx.reply(f"Hello {ctx.chatter}!")

                @commands.command()
                async def say(self, ctx: commands.Context, *, message: str) -> None:
                    '''Command which repeats what you say: !say I am an apple...'''
                    await ctx.send(message)

            def main() -> None:
                # Setup logging, this is optional, however a nice to have...
                twitchio.utils.setup_logging(level=logging.INFO)

                async def runner() -> None:
                    async with Bot() as bot:
                        await bot.start()

                try:
                    asyncio.run(runner())
                except KeyboardInterrupt:
                    LOGGER.warning("Shutting down due to Keyboard Interrupt...")

            main()
    """

    def __init__(
        self,
        *,
        client_id: str,
        client_secret: str,
        bot_id: str,
        owner_id: str | None = None,
        prefix: PrefixT,
        **options: Unpack[BotOptions],
    ) -> None:
        super().__init__(
            client_id=client_id,
            client_secret=client_secret,
            bot_id=bot_id,
            **options,
        )

        self._owner_id: str | None = owner_id
        self._get_prefix: PrefixT = prefix
        self._components: dict[str, Component] = {}
        self._base_converter: _BaseConverter = _BaseConverter(self)
        self.__modules: dict[str, types.ModuleType] = {}
        self._owner: User | None = None

    @property
    def bot_id(self) -> str:
        """Property returning the ID of the bot.

        You must ensure you set this via the keyword argument ``bot_id="..."`` in the constructor of this class.

        Returns
        -------
        str
            The ``bot_id`` that was set.
        """
        assert self._bot_id
        return self._bot_id

    @property
    def owner_id(self) -> str | None:
        """Property returning the ID of the user who owns this bot.

        This can be set via the keyword argument ``owner_id="..."`` in the constructor of this class.

        Returns
        -------
        str | None
            The owner ID that has been set. ``None`` if this has not been set.
        """
        return self._owner_id

    @property
    def owner(self) -> User | None:
        """Property which returns the :class:`~twitchio.User` associated with with the User who owns this bot.

        Could be ``None`` if no ``owner_id`` was passed to the Bot constructor or the request failed.
        Passing a ``owner_id`` is highly recommended.

        .. important::

            If ``owner_id`` has not been passed to the constructor of this :class:`.Bot` this will return ``None``.
        """
        return self._owner

    async def login(self, *, token: str | None = None, load_tokens: bool = True, save_tokens: bool = True) -> None:
        if self._login_called:
            return

        self._login_called = True
        self._save_tokens = save_tokens

        if not self._http.client_id:
            raise RuntimeError('Expected a valid "client_id", instead received: %s', self._http.client_id)

        if not token and not self._http.client_secret:
            raise RuntimeError(f'Expected a valid "client_secret", instead received: {self._http.client_secret}')

        if not token:
            payload: ClientCredentialsPayload = await self._http.client_credentials_token()
            validated: ValidateTokenPayload = await self._http.validate_token(payload.access_token)
            token = payload.access_token

            logger.info("Generated App Token for Client-ID: %s", validated.client_id)

        self._http._app_token = token

        if load_tokens:
            async with self._http._token_lock:
                await self.load_tokens()

        if self._bot_id:
            logger.debug("Fetching Clients self user for %r", self.__class__.__name__)
            partial = PartialUser(id=self._bot_id, http=self._http)
            self._user = await partial.user() if self._fetch_self else partial

        if self._owner_id:
            logger.debug("Fetching owner User for %r", self.__class__.__name__)
            partial = PartialUser(id=self._owner_id, http=self._http)

            try:
                user = await partial.user()
            except Exception:
                logger.warning("Failed to retrieve the Owner User during startup. Owner will be None.")
            else:
                self._owner = user

        await self.setup_hook()
        self._setup_called = True

    async def close(self, **options: Any) -> None:
        for module in tuple(self.__modules):
            try:
                await self.unload_module(module)
            except Exception as e:
                logger.debug('Failed to unload module "%s" gracefully during close: %s.', module, e)

        for component in tuple(self._components):
            try:
                await self.remove_component(component)
            except Exception as e:
                logger.debug('Failed to remove component "%s" gracefully during close: %s.', component, e)

        await super().close(**options)

    def _cleanup_component(self, component: Component, /) -> None:
        for command in component.__all_commands__.values():
            self.remove_command(command.name)

        for listeners in component.__all_listeners__.values():
            for listener in listeners:
                self.remove_listener(listener)

    async def _add_component(self, component: Component, /) -> None:
        for command in component.__all_commands__.values():
            command._injected = component

            if isinstance(command, Group):
                for sub in command.walk_commands():
                    sub._injected = component

            self.add_command(command)

        for name, listeners in component.__all_listeners__.items():
            for listener in listeners:
                self.add_listener(listener, event=name)

        await component.component_load()

    async def add_component(self, component: Component, /) -> None:
        """|coro|

        Method to add a :class:`.commands.Component` to the bot.

        All :class:`~.commands.Command` and :meth:`~.commands.Component.listener`'s in the component will be loaded alongside
        the component.

        If this method fails, including if :meth:`~.commands.Component.component_load` fails, everything will be rolled back
        and cleaned up and a :exc:`.commands.ComponentLoadError` will be raised from the original exception.

        Parameters
        ----------
        component: :class:`~.commands.Component`
            The component to add to the bot.

        Raises
        ------
        ComponentLoadError
            The component failed to load.
        """
        try:
            await self._add_component(component)
        except Exception as e:
            self._cleanup_component(component)
            raise ComponentLoadError from e

        self._components[component.__component_name__] = component

    async def remove_component(self, name: str, /) -> Component | None:
        """|coro|

        Method to remove a :class:`.commands.Component` from the bot.

        All :class:`~.commands.Command` and :meth:`~.commands.Component.listener`'s in the component will be unloaded
        alongside the component.

        If this method fails when :meth:`~.commands.Component.component_teardown` fails, the component will still be unloaded
        completely from the bot, with the exception being logged.

        Parameters
        ----------
        name: str
            The name of the component to unload.

        Returns
        -------
        Component | None
            The component that was removed. ``None`` if the component was not found.
        """
        component: Component | None = self._components.pop(name, None)
        if not component:
            return component

        self._cleanup_component(component)

        try:
            await component.component_teardown()
        except Exception as e:
            msg = f"Ignoring exception in {component.__class__.__qualname__}.component_teardown: {e}\n"
            logger.error(msg, exc_info=e)

        return component

    def get_component(self, name: str, /) -> Component | None:
        """
        Retrieve a Component from the bots loaded Component.
        This will return `None` if the Component was not found.

        Parameters
        ----------
        name: str
            The name of the Component.

        Returns
        -------
        Component | None
        """
        return self._components.get(name)

    def get_context(
        self,
        payload: ChatMessage | ChannelPointsRedemptionAdd | ChannelPointsRedemptionUpdate,
        *,
        cls: Any = None,
    ) -> Any:
        """Method to create and retrieve a :class:`~.commands.Context` object from either a
        :class:`twitchio.ChatMessage`, :class:`twitchio.ChannelPointsRedemptionAdd` or :class:`twitchio.ChannelPointsRedemptionUpdate`.

        This method can be overriden to accept a custom class which inherits from :class:`~.commands.Context` for use within
        the command invocation process, instead of the default.

        Parameters
        ----------
        payload: :class:`~twitchio.ChatMessage` | :class:`twitchio.ChannelPointsRedemptionAdd` | :class:`twitchio.ChannelPointsRedemptionUpdate`
            The message or redemption to construct a :class:`~.commands.Context` or derivative from.
        cls: Any
            A custom class to use as the context. This should inherit from :class:`~.commands.Context`.

        Examples
        --------

        .. code:: python3

            class CustomContext(commands.Context):
                ...

            class Bot(commands.Bot):

                def get_context(self, payload, *, cls: Any = None) -> CustomContext:
                    cls = cls or CustomContext
                    return cls(payload, bot=self)

            @commands.command()
            async def test(ctx: CustomContext) -> None:
                ...
        """
        cls = cls or Context
        return cls(payload, bot=self)

    async def _process_commands(
        self, payload: ChatMessage | ChannelPointsRedemptionAdd | ChannelPointsRedemptionUpdate
    ) -> None:
        ctx: Context = self.get_context(payload)
        await self.invoke(ctx)

    async def process_commands(
        self, payload: ChatMessage | ChannelPointsRedemptionAdd | ChannelPointsRedemptionUpdate
    ) -> None:
        await self._process_commands(payload)

    async def invoke(self, ctx: Context) -> None:
        try:
            await ctx.invoke()
        except CommandError as e:
            payload = CommandErrorPayload(context=ctx, exception=e)
            self.dispatch("command_error", payload=payload)

    async def event_custom_redemption_add(self, payload: ChannelPointsRedemptionAdd) -> None:
        await self.process_commands(payload)

    async def event_custom_redemption_update(self, payload: ChannelPointsRedemptionUpdate) -> None:
        await self.process_commands(payload)

    async def event_message(self, payload: ChatMessage) -> None:
        if payload.chatter.id == self.bot_id:
            return

        if payload.source_broadcaster is not None:
            return

        await self.process_commands(payload)

    async def event_command_error(self, payload: CommandErrorPayload) -> None:
        """An event called when an error occurs during command invocation.

        By default this event logs the exception raised.

        You can override this method, however you should take care to log unhandled exceptions.

        Parameters
        ----------
        payload: :class:`.commands.CommandErrorPayload`
            The payload associated with this event.
        """
        command: Command[Any, ...] | None = payload.context.command
        if command and command.has_error and payload.context.error_dispatched:
            return

        msg = f'Ignoring exception in command "{payload.context.command}":\n'
        logger.error(msg, exc_info=payload.exception)

    async def before_invoke(self, ctx: Context) -> None:
        """A pre invoke hook for all commands that have been added to the bot.

        Commands from :class:`~.commands.Component`'s are included, however if you wish to control them separately,
        see: :meth:`~.commands.Component.component_before_invoke`.

        The pre-invoke hook will be called directly before a valid command is scheduled to run. If this coroutine errors,
        a :exc:`~.commands.CommandHookError` will be raised from the original error.

        Useful for setting up any state like database connections or http clients for command invocation.

        The order of calls with the pre-invoke hooks is:

        - :meth:`.commands.Bot.before_invoke`

        - :meth:`.commands.Component.component_before_invoke`

        - Any ``before_invoke`` hook added specifically to the :class:`~.commands.Command`.


        .. note::

            This hook only runs after successfully parsing arguments and passing all guards associated with the
            command, component (if applicable) and bot.

        Parameters
        ----------
        ctx: :class:`.commands.Context`
            The context associated with command invocation, before being passed to the command.
        """

    async def after_invoke(self, ctx: Context) -> None:
        """A post invoke hook for all commands that have been added to the bot.

        Commands from :class:`~.commands.Component`'s are included, however if you wish to control them separately,
        see: :meth:`~.commands.Component.component_after_invoke`.

        The post-invoke hook will be called after a valid command has completed invocation. If this coroutine errors,
        a :exc:`~.commands.CommandHookError` will be raised from the original error.

        Useful for cleaning up any state like database connections or http clients.

        The order of calls with the post-invoke hooks is:

        - :meth:`.commands.Bot.after_invoke`

        - :meth:`.commands.Component.component_after_invoke`

        - Any ``after_invoke`` hook added specifically to the :class:`~.commands.Command`.


        .. note::

            This hook is always called even when the :class:`~.commands.Command` fails to invoke but similar to
            :meth:`.before_invoke` only if parsing arguments and guards are successfully completed.

        Parameters
        ----------
        ctx: :class:`.commands.Context`
            The context associated with command invocation, after being passed through the command.
        """

    async def global_guard(self, ctx: Context, /) -> bool:
        """|coro|

        A global guard applied to all commmands added to the bot.

        This coroutine function should take in one parameter :class:`~.commands.Context` the context surrounding
        command invocation, and return a bool indicating whether a command should be allowed to run.

        If this function returns ``False``, the chatter will not be able to invoke the command and an error will be
        raised. If this function returns ``True`` the chatter will be able to invoke the command,
        assuming all the other guards also pass their predicate checks.

        See: :func:`~.commands.guard` for more information on guards, what they do and how to use them.

        .. note::

            This is the first guard to run, and is applied to every command.

        .. important::

            Unlike command specific guards or :meth:`.commands.Component.guard`, this function must
            be always be a coroutine.


        This coroutine is intended to be overriden when needed and by default always returns ``True``.

        Parameters
        ----------
        ctx: commands.Context
            The context associated with command invocation.

        Raises
        ------
        GuardFailure
            The guard predicate returned ``False`` and prevented the chatter from using the command.
        """
        return True

    async def subscribe_webhook(
        self,
        payload: SubscriptionPayload,
        *,
        callback_url: str | None = None,
        eventsub_secret: str | None = None,
    ) -> SubscriptionResponse | None:
        return await super().subscribe_webhook(
            payload=payload,
            callback_url=callback_url,
            eventsub_secret=eventsub_secret,
        )

    async def subscribe_websocket(
        self,
        payload: SubscriptionPayload,
        *,
        as_bot: bool | None = None,
        token_for: str | PartialUser | None = None,
        socket_id: str | None = None,
    ) -> SubscriptionResponse | None:
        defaults = payload.default_auth
        if as_bot is None:
            as_bot = defaults.get("as_bot", True)
        return await super().subscribe_websocket(payload=payload, as_bot=as_bot, token_for=token_for, socket_id=socket_id)

    def _get_module_name(self, name: str, package: str | None) -> str:
        try:
            return importlib.util.resolve_name(name, package)
        except ImportError as e:
            raise ModuleNotFoundError(f'The module "{name}" was not found.') from e

    async def _remove_module_remnants(self, name: str) -> None:
        for component_name, component in self._components.copy().items():
            if component.__module__ == name or component.__module__.startswith(f"{name}."):
                await self.remove_component(component_name)

    async def _module_finalizers(self, name: str, module: types.ModuleType) -> None:
        try:
            func = getattr(module, "teardown")
        except AttributeError:
            pass
        else:
            try:
                await func(self)
            except Exception:
                pass
        finally:
            self.__modules.pop(name, None)
            sys.modules.pop(name, None)

            name = module.__name__
            for m in list(sys.modules.keys()):
                if _is_submodule(name, m):
                    del sys.modules[m]

    async def load_module(self, name: str, *, package: str | None = None) -> None:
        """|coro|

        Loads a module.

        A module is a python module that contains commands, cogs, or listeners.

        A module must have a global coroutine, ``setup`` defined as the entry point on what to do when the module is loaded.
        The coroutine takes a single argument, the ``bot``.

        .. versionchanged:: 3.0
            This method is now a :term:`coroutine`.

        Parameters
        ----------
        name: str
            The module to load. It must be dot separated like regular Python imports accessing a sub-module.
            e.g. ``foo.bar`` if you want to import ``foo/bar.py``.
        package: str | None
            The package name to resolve relative imports with.
            This is required when loading an extension using a relative path.
            e.g. ``.foo.bar``. Defaults to ``None``.

        Raises
        ------
        ModuleAlreadyLoadedError
            The module is already loaded.
        ModuleNotFoundError
            The module could not be imported.
            Also raised if module could not be resolved using the `package` parameter.
        ModuleLoadFailure
            There was an error loading the module.
        NoEntryPointError
            The module does not have a setup coroutine.
        TypeError
            The module's setup function is not a coroutine.
        """

        name = self._get_module_name(name, package)

        if name in self.__modules:
            raise ModuleAlreadyLoadedError(f"The module {name} has already been loaded.")

        spec = importlib.util.find_spec(name)
        if spec is None:
            raise ModuleNotFoundError(name)

        module = importlib.util.module_from_spec(spec)
        sys.modules[name] = module

        try:
            spec.loader.exec_module(module)  # type: ignore
        except Exception as e:
            del sys.modules[name]
            raise ModuleLoadFailure(name, e) from e

        try:
            entry = getattr(module, "setup")
        except AttributeError as exc:
            del sys.modules[name]
            raise NoEntryPointError(f'The module "{module}" has no setup coroutine.') from exc

        if not asyncio.iscoroutinefunction(entry):
            del sys.modules[name]
            raise TypeError(f'The module "{module}"\'s setup function is not a coroutine.')

        try:
            await entry(self)
        except Exception as e:
            del sys.modules[name]
            await self._remove_module_remnants(module.__name__)
            raise ModuleLoadFailure(name, e) from e

        self.__modules[name] = module

    async def unload_module(self, name: str, *, package: str | None = None) -> None:
        """|coro|

        Unloads a module.

        When the module is unloaded, all commands, listeners and components are removed from the bot, and the module is un-imported.

        You can add an optional global coroutine of ``teardown`` to the module to do miscellaneous clean-up if necessary.
        This also takes a single paramter of the ``bot``, similar to ``setup``.

        .. versionchanged:: 3.0
            This method is now a :term:`coroutine`.

        Parameters
        ----------
        name: str
            The module to unload. It must be dot separated like regular Python imports accessing a sub-module.
            e.g. ``foo.bar`` if you want to import ``foo/bar.py``.
        package: str | None
            The package name to resolve relative imports with.
            This is required when unloading an extension using a relative path.
            e.g. ``.foo.bar``. Defaults to ``None``.

        Raises
        ------
        ModuleNotLoaded
            The module was not loaded.
        """

        name = self._get_module_name(name, package)
        module = self.__modules.get(name)

        if module is None:
            raise ModuleNotLoadedError(name)

        await self._remove_module_remnants(module.__name__)
        await self._module_finalizers(name, module)

    async def reload_module(self, name: str, *, package: str | None = None) -> None:
        """|coro|

        Atomically reloads a module.

        This attempts to unload and then load the module again, in an atomic way.
        If an operation fails mid reload then the bot will revert back to the prior working state.

        .. versionchanged:: 3.0
            This method is now a :term:`coroutine`.

        Parameters
        ----------
        name: str
            The module to unload. It must be dot separated like regular Python imports accessing a sub-module.
            e.g. ``foo.bar`` if you want to import ``foo/bar.py``.
        package: str | None
            The package name to resolve relative imports with.
            This is required when unloading an extension using a relative path.
            e.g. ``.foo.bar``. Defaults to ``None``.

        Raises
        ------
        ModuleNotLoaded
            The module was not loaded.
        ModuleNotFoundError
            The module could not be imported.
            Also raised if module could not be resolved using the `package` parameter.
        ModuleLoadFailure
            There was an error loading the module.
        NoEntryPointError
            The module does not have a setup coroutine.
        TypeError
            The module's setup function is not a coroutine.
        """

        name = self._get_module_name(name, package)
        module = self.__modules.get(name)

        if module is None:
            raise ModuleNotLoadedError(name)

        modules = {name: module for name, module in sys.modules.items() if _is_submodule(module.__name__, name)}

        try:
            await self._remove_module_remnants(module.__name__)
            await self._module_finalizers(name, module)
            await self.load_module(name)
        except Exception as e:
            await module.setup(self)
            self.__modules[name] = module
            sys.modules.update(modules)
            raise e

    @property
    def modules(self) -> Mapping[str, types.ModuleType]:
        """Mapping[:class:`str`, :class:`py:types.ModuleType`]: A read-only mapping of extension name to extension."""
        return types.MappingProxyType(self.__modules)


class AutoBot(Bot, AutoClient):
    """The TwitchIO :class:`~twitchio.ext.commands.AutoBot` class used to easily manage Twitch Conduits and Shards.

    This class beahves idential to :class:`~twitchio.ext.commands.Bot` with the addition of inheriting from
    :class:`~twitchio.AutoClient`. See: :class:`~twitchio.AutoClient` for more details on how this class differs from
    the :class:`~twitchio.ext.commands.Bot` which inherits from :class:`~twitchio.Client`.
    """

    def __init__(
        self,
        *,
        client_id: str,
        client_secret: str,
        bot_id: str,
        owner_id: str | None = None,
        prefix: PrefixT,
        **options: Unpack[AutoBotOptions],
    ) -> None:
        super().__init__(
            client_id=client_id,
            client_secret=client_secret,
            bot_id=bot_id,
            owner_id=owner_id,
            prefix=prefix,
            **options,
        )<|MERGE_RESOLUTION|>--- conflicted
+++ resolved
@@ -31,12 +31,8 @@
 import types
 from typing import TYPE_CHECKING, Any, TypeAlias, Unpack
 
-<<<<<<< HEAD
 from twitchio.client import AutoClient, Client
-=======
-from twitchio.client import Client
 from twitchio.user import PartialUser
->>>>>>> 32efa3ea
 
 from ...utils import _is_submodule
 from .context import Context
