--- conflicted
+++ resolved
@@ -336,13 +336,6 @@
             The message object to get content of and context for.
 
         """
-<<<<<<< HEAD
-=======
-        original_content = message.content
-
-        if "reply-parent-msg-id" in message.tags:
-            message.content = message.content.split(" ", 1)[1]
->>>>>>> 61043c99
         context = await self.get_context(message)
         await self.invoke(context)
 
