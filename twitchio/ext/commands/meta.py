"""
The MIT License (MIT)

Copyright (c) 2017-2021 TwitchIO

Permission is hereby granted, free of charge, to any person obtaining a
copy of this software and associated documentation files (the "Software"),
to deal in the Software without restriction, including without limitation
the rights to use, copy, modify, merge, publish, distribute, sublicense,
and/or sell copies of the Software, and to permit persons to whom the
Software is furnished to do so, subject to the following conditions:

The above copyright notice and this permission notice shall be included in
all copies or substantial portions of the Software.

THE SOFTWARE IS PROVIDED "AS IS", WITHOUT WARRANTY OF ANY KIND, EXPRESS
OR IMPLIED, INCLUDING BUT NOT LIMITED TO THE WARRANTIES OF MERCHANTABILITY,
FITNESS FOR A PARTICULAR PURPOSE AND NONINFRINGEMENT. IN NO EVENT SHALL THE
AUTHORS OR COPYRIGHT HOLDERS BE LIABLE FOR ANY CLAIM, DAMAGES OR OTHER
LIABILITY, WHETHER IN AN ACTION OF CONTRACT, TORT OR OTHERWISE, ARISING
FROM, OUT OF OR IN CONNECTION WITH THE SOFTWARE OR THE USE OR OTHER
DEALINGS IN THE SOFTWARE.
"""

import inspect
from functools import partial

from .core import *


__all__ = ("Cog",)


class CogEvent:
    def __init__(self, *, name: str, func):
        self.name = name
        self.func = func


class CogMeta(type):
    def __new__(mcs, *args, **kwargs):
        name, bases, attrs = args
        attrs["__cogname__"] = kwargs.pop("name", name)

        self = super().__new__(mcs, name, bases, attrs, **kwargs)
        self._events = {}
        self._commands = {}

        for name, mem in inspect.getmembers(self):
<<<<<<< HEAD
            if isinstance(mem, (CogEvent, Command)) and name.startswith(
                ("cog_", "bot_")
            ):  # Invalid method prefixes
=======
            if isinstance(mem, (CogEvent, Command)) and name.startswith(("cog_", "bot_")):  # Invalid method prefixes
>>>>>>> c57c35b5
                raise RuntimeError(f'The event or command "{name}" starts with an invalid prefix (cog_ or bot_).')

            if isinstance(mem, CogEvent):
                try:
                    self._events[mem.name].append(mem.func)
                except KeyError:
                    self._events[mem.name] = [mem.func]

        return self


class Cog(metaclass=CogMeta):
    """Class used for creating a TwitchIO Cog.

    Cogs help organise code and provide powerful features for creating bots.
    Cogs can contain commands, events and special cog specific methods to help with checks,
    before and after command invocation hooks, and cog error handlers.

    To use a cog simply subclass Cog and add it. Once added, cogs can be un-added and re-added live.

    Examples
    ----------

    .. code:: py

        # In modules/test.py

        from twitchio.ext import commands


        class MyCog(commands.Cog):

            def __init__(self, bot: commands.Bot):
                self.bot = bot

            @commands.command()
            async def hello(self, ctx: commands.Context):
                await ctx.send(f"Hello, {ctx.author.name}!")

            @commands.Cog.event()
            async def event_message(self, message):
                # An event inside a cog!
                if message.echo:
                    return

                print(message.content)


        def prepare(bot: commands.Bot):
            # Load our cog with this module...
            bot.add_cog(MyCog(bot))
    """

    def _load_methods(self, bot):
        for name, method in inspect.getmembers(self):
            if isinstance(method, Command):
                method._instance = self
                method.cog = self

                self._commands[name] = method
                bot.add_command(method)

        events = self._events.copy()
        self._events = {}

        for event, callbacks in events.items():
            for callback in callbacks:

                callback = partial(callback, self)
                bot.add_event(callback=callback, name=event)

    def _unload_methods(self, bot):
        for name in self._commands:
            bot.remove_command(name)

        for event, callbacks in self._events.items():
            for callback in callbacks:
                bot.remove_event(callback=callback)

        self._events = {}

        try:
            self.cog_unload()
        except Exception as e:
            pass

    @classmethod
    def event(cls, event: str = None):
        """Add an event listener to this Cog.

        Examples
        ----------

        .. code:: py

            class MyCog(commands.Cog):

                def __init__(...):
                    ...

                @commands.Cog.event()
                async def event_message(self, message: twitchio.Message):
                    print(message.content)

                @commands.Cog.event("event_ready")
                async def bot_is_ready(self):
                    print('Bot is ready!')
        """

        def decorator(func):
            event_name = event or func.__name__

            return CogEvent(name=event_name, func=func)

        return decorator

    @property
    def name(self) -> str:
        """This cogs name."""
        return self.__cogname__

    @property
    def commands(self) -> dict:
        """The commands associated with this cog as a mapping."""
        return self._commands

    async def cog_error(self, exception: Exception):
        pass

    async def cog_command_error(self, ctx: Context, exception: Exception):
        """Method invoked when an error is raised in one of this cogs commands.

        Parameters
        -------------
        ctx: :class:`Context`
            The context around the invoked command.
        exception: Exception
            The exception raised.
        """
        pass

    async def cog_check(self, ctx: Context) -> bool:
        """A cog-wide check which is ran everytime a command from this Cog is invoked.

        Parameters
        ------------
        ctx: :class:`Context`
            The context used to try and invoke this command.

        Notes
        -------
        .. note::

            This method must return True/False or raise. If this check returns False or raises, it will fail
            and an exception will be propagated to error handlers.
        """
        return True

    def cog_unload(self):
        pass<|MERGE_RESOLUTION|>--- conflicted
+++ resolved
@@ -47,13 +47,7 @@
         self._commands = {}
 
         for name, mem in inspect.getmembers(self):
-<<<<<<< HEAD
-            if isinstance(mem, (CogEvent, Command)) and name.startswith(
-                ("cog_", "bot_")
-            ):  # Invalid method prefixes
-=======
             if isinstance(mem, (CogEvent, Command)) and name.startswith(("cog_", "bot_")):  # Invalid method prefixes
->>>>>>> c57c35b5
                 raise RuntimeError(f'The event or command "{name}" starts with an invalid prefix (cog_ or bot_).')
 
             if isinstance(mem, CogEvent):
