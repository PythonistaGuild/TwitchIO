"""
The MIT License (MIT)

Copyright (c) 2017-2020 TwitchIO

Permission is hereby granted, free of charge, to any person obtaining a
copy of this software and associated documentation files (the "Software"),
to deal in the Software without restriction, including without limitation
the rights to use, copy, modify, merge, publish, distribute, sublicense,
and/or sell copies of the Software, and to permit persons to whom the
Software is furnished to do so, subject to the following conditions:

The above copyright notice and this permission notice shall be included in
all copies or substantial portions of the Software.

THE SOFTWARE IS PROVIDED "AS IS", WITHOUT WARRANTY OF ANY KIND, EXPRESS
OR IMPLIED, INCLUDING BUT NOT LIMITED TO THE WARRANTIES OF MERCHANTABILITY,
FITNESS FOR A PARTICULAR PURPOSE AND NONINFRINGEMENT. IN NO EVENT SHALL THE
AUTHORS OR COPYRIGHT HOLDERS BE LIABLE FOR ANY CLAIM, DAMAGES OR OTHER
LIABILITY, WHETHER IN AN ACTION OF CONTRACT, TORT OR OTHERWISE, ARISING
FROM, OUT OF OR IN CONNECTION WITH THE SOFTWARE OR THE USE OR OTHER
DEALINGS IN THE SOFTWARE.
"""

import datetime
import time
from typing import TYPE_CHECKING, List, Optional

from .enums import BroadcasterTypeEnum, UserTypeEnum
from .errors import HTTPException, Unauthorized
from .rewards import CustomReward


if TYPE_CHECKING:
    from .http import TwitchHTTP
    from .channel import Channel
    from .models import BitsLeaderboard, Clip

__all__ = (
    "PartialUser",
    "BitLeaderboardUser",
    "User",
)


class PartialUser:

    __slots__ = "id", "name", "_http", "_cached_rewards"

    def __init__(self, http: "TwitchHTTP", id: str, name: str):
        self.id = int(id)
        self.name = name
        self._http = http

        self._cached_rewards = None

    @property
    def channel(self) -> Optional["Channel"]:
        """
        Returns the :class:`twitchio.Channel` associated with this user. Could be None if you are not part of the channel's chat

        Returns
        --------
        Optional[:class:`twitchio.Channel`]
        """
        from .channel import Channel
        if self.name in self._http.client._connection._cache:
            return Channel(self.name, self._http.client._connection)

    async def fetch(self, token: str=None, force=False) -> "User":
        """|coro|
        Fetches the full user from the api or cache

        Parameters
        -----------
        token : :class:`str`
            Optional OAuth token to be used instead of the bot-wide OAuth token
        force : :class:`bool`
            Whether to force a fetch from the api or try to get from the cache first. Defaults to False

        Returns
        --------
        :class:`twitchio.User` The full user associated with this PartialUser
        """
        data = await self._http.client.fetch_users(ids=[self.id], force=force, token=token)
        return data[0]

    async def get_custom_rewards(self, token: str, *, only_manageable=False, ids: List[int]=None, force=False) -> List["CustomReward"]:
        """|coro|
        Fetches the channels custom rewards (aka channel points) from the api.
        Parameters
        ----------
        token : :class:`str`
            The users oauth token.
        only_manageable : :class:`bool`
            Whether to fetch all rewards or only ones you can manage. Defaults to false.
        ids : List[:class:`int`]
            An optional list of reward ids
        force : :class:`bool`
            Whether to force a fetch or try to get from cache. Defaults to False

        Returns
        -------

        """
        if not force and self._cached_rewards:
            if self._cached_rewards[0]+300 > time.monotonic():
                return self._cached_rewards[1]

        try:
            data = await self._http.get_rewards(token, self.id, only_manageable, ids)
        except Unauthorized as error:
            raise Unauthorized("The given token is invalid", "", 401) from error
        except HTTPException as error:
            status = error.args[2]
            if status == 403:
                raise HTTPException("The custom reward was created by a different application, or channel points are "
                                    "not available for the broadcaster (403)", error.args[1], 403) from error
            raise
        else:
            values = [CustomReward(self._http, x, self) for x in data]
            self._cached_rewards = time.monotonic(), values
            return values

    async def fetch_bits_leaderboard(self, token: str, period: str="all", user_id: int=None, started_at: datetime.datetime=None) -> "BitsLeaderboard":
        """|coro|
        Fetches the bits leaderboard for the channel. This requires an OAuth token with the bits:read scope.

        Parameters
        -----------
        token: :class:`str`
            the OAuth token with the bits:read scope
        period: Optional[:class:`str`]
            one of `day`, `week`, `month`, `year`, or `all`, defaults to `all`
        started_at: Optional[:class:`datetime.datetime`]
            the timestamp to start the period at. This is ignored if the period is `all`
        user_id: Optional[:class:`int`]
            the id of the user to fetch for
        """
        from .models import BitsLeaderboard
        data = await self._http.get_bits_board(token, period, user_id, started_at)
        return BitsLeaderboard(self._http, data)

    async def start_commercial(self, token: str, length: int) -> dict:
        """|coro|
        Starts a commercial on the channel. Requires an OAuth token with the `channel:edit:commercial` scope.

        Parameters
        -----------
        token: :class:`str`
            the OAuth token
        length: :class:`int`
            the length of the commercial. Should be one of `30`, `60`, `90`, `120`, `150`, `180`

        Returns
        --------
        :class:`dict` a dictionary with `length`, `message`, and `retry_after`
        """
        data = await self._http.post_commericial(token, str(self.id), length)
        return data[0]

    async def create_clip(self, token: str, has_delay=False) -> dict:
        """|coro|
        Creates a clip on the channel. Note that clips are not created instantly, so you will have to query
        :ref:`~.get_clips` to confirm the clip was created. Requires an OAuth token with the `clips:edit` scope

        Parameters
        -----------
        token: :class:`str`
            the OAuth token
        has_delay: :class:`bool`
            Whether the clip should have a delay to match that of a viewer. Defaults to False

        Returns
        --------
        :class:`dict` a dictionary with `id` and `edit_url`
        """
        data = await self._http.post_create_clip(token, self.id, has_delay)
        return data[0]

    async def fetch_clips(self) -> List["Clip"]:
        """|coro|
        Fetches clips from the api. This will only return clips from the specified user.
        Use :ref:`twitchio.Client` to fetch clips by id

        Returns
        --------
        List[:class:`twitchio.Clip`]
        """
        from .models import Clip

        data = await self._http.get_clips(self.id)

        return [Clip(self._http, x) for x in data]

<<<<<<< HEAD
    async def fetch_hypetrain_events(self, id: str=None, token: str=None):
        """|coro|
        Fetches hypetrain event from the api. Needs a token with the channel:read:hype_train scope.

        Parameters
        -----------
        id: Optional[:class:`str`]
            The hypetrain id, if known, to fetch for
        token: Optional[:class:`str`]
            The oauth token to use. Will default to the one passed to the bot/client.

        Returns
        --------
            List[:class:`twitchio.HypeTrainEvent`]
            A list of hypetrain events
        """
        from .models import HypeTrainEvent
        data = await self._http.get_hype_train(self.id, id=id, token=token)
        return [HypeTrainEvent(self._http, d) for d in data]
=======
>>>>>>> 1a972353

class BitLeaderboardUser(PartialUser):

    __slots__ = "rank", "score"

    def __init__(self, http: "TwitchHTTP", data: dict):
        super(BitLeaderboardUser, self).__init__(http, id=data['user_id'], name=data['user_name'])
        self.rank: int = data['rank']
        self.score: int = data['score']


class User(PartialUser):

    __slots__ = ("_http",
                 "id",
                 "name",
                 "display_name",
                 "type",
                 "broadcaster_type",
                 "description",
                 "profile_image",
                 "offline_image",
                 "view_count",
                 "email",
                 "_cached_rewards")

    def __init__(self, http: "TwitchHTTP", data: dict):
        self._http = http
        self.id = int(data['id'])
        self.name = data['login']
        self.display_name = data['display_name']
        self.type = UserTypeEnum(data['type'])
        self.broadcaster_type = BroadcasterTypeEnum(data['broadcaster_type'])
        self.description = data['description']
        self.profile_image = data['profile_image_url']
        self.offline_image = data['offline_image_url']
        self.view_count = data['view_count'],
        self.email = data.get("email", None)<|MERGE_RESOLUTION|>--- conflicted
+++ resolved
@@ -193,7 +193,6 @@
 
         return [Clip(self._http, x) for x in data]
 
-<<<<<<< HEAD
     async def fetch_hypetrain_events(self, id: str=None, token: str=None):
         """|coro|
         Fetches hypetrain event from the api. Needs a token with the channel:read:hype_train scope.
@@ -213,8 +212,6 @@
         from .models import HypeTrainEvent
         data = await self._http.get_hype_train(self.id, id=id, token=token)
         return [HypeTrainEvent(self._http, d) for d in data]
-=======
->>>>>>> 1a972353
 
 class BitLeaderboardUser(PartialUser):
 
