"""
The MIT License (MIT)

Copyright (c) 2017-present TwitchIO

Permission is hereby granted, free of charge, to any person obtaining a
copy of this software and associated documentation files (the "Software"),
to deal in the Software without restriction, including without limitation
the rights to use, copy, modify, merge, publish, distribute, sublicense,
and/or sell copies of the Software, and to permit persons to whom the
Software is furnished to do so, subject to the following conditions:

The above copyright notice and this permission notice shall be included in
all copies or substantial portions of the Software.

THE SOFTWARE IS PROVIDED "AS IS", WITHOUT WARRANTY OF ANY KIND, EXPRESS
OR IMPLIED, INCLUDING BUT NOT LIMITED TO THE WARRANTIES OF MERCHANTABILITY,
FITNESS FOR A PARTICULAR PURPOSE AND NONINFRINGEMENT. IN NO EVENT SHALL THE
AUTHORS OR COPYRIGHT HOLDERS BE LIABLE FOR ANY CLAIM, DAMAGES OR OTHER
LIABILITY, WHETHER IN AN ACTION OF CONTRACT, TORT OR OTHERWISE, ARISING
FROM, OUT OF OR IN CONNECTION WITH THE SOFTWARE OR THE USE OR OTHER
DEALINGS IN THE SOFTWARE.
"""

import datetime
import time
from typing import TYPE_CHECKING, List, Optional, Union, Tuple

from .enums import BroadcasterTypeEnum, UserTypeEnum
from .errors import HTTPException, Unauthorized
from .rewards import CustomReward
from .utils import parse_timestamp


if TYPE_CHECKING:
    from .http import TwitchHTTP
    from .channel import Channel
    from .models import BitsLeaderboard, Clip, ExtensionBuilder, Tag, FollowEvent, Prediction
__all__ = (
    "PartialUser",
    "BitLeaderboardUser",
    "UserBan",
    "SearchUser",
    "User",
)


class PartialUser:
    """
    A class that contains minimal data about a user from the API.

    Attributes
    -----------
    id: :class:`int`
        The user's ID.
    name: Optional[:class:`str`]
        The user's name. In most cases, this is provided. There are however, rare cases where it is not.
    """

    __slots__ = "id", "name", "_http", "_cached_rewards"

    def __init__(self, http: "TwitchHTTP", id: Union[int, str], name: Optional[str]):
        self.id = int(id)
        self.name = name
        self._http = http

        self._cached_rewards = None

    def __repr__(self):
        return f"<PartialUser id={self.id}, name={self.name}>"

    @property
    def channel(self) -> Optional["Channel"]:
        """
        Returns the :class:`twitchio.Channel` associated with this user. Could be None if you are not part of the channel's chat

        Returns
        --------
        Optional[:class:`twitchio.Channel`]
        """
        from .channel import Channel

        if self.name in self._http.client._connection._cache:
            return Channel(self.name, self._http.client._connection)

    async def fetch(self, token: str = None, force=False) -> "User":
        """|coro|

        Fetches the full user from the api or cache

        Parameters
        -----------
        token : :class:`str`
            Optional OAuth token to be used instead of the bot-wide OAuth token
        force : :class:`bool`
            Whether to force a fetch from the api or try to get from the cache first. Defaults to False

        Returns
        --------
        :class:`twitchio.User` The full user associated with this PartialUser
        """
        data = await self._http.client.fetch_users(ids=[self.id], force=force, token=token)
        return data[0]

    async def edit(self, token: str, description: str) -> None:
        """|coro|

        Edits a channels description

        Parameters
        -----------
        token: :class:`str`
            An oauth token for the user with the user:edit scope
        description: :class:`str`
            The new description for the user
        """
        await self._http.put_update_user(token, description)

    async def fetch_tags(self):
        """|coro|

        Fetches tags the user currently has active.

        Returns
        --------
            List[:class:`twitchio.Tag`]
        """
        from .models import Tag

        data = await self._http.get_channel_tags(str(self.id))
        return [Tag(x) for x in data]

    async def replace_tags(self, token: str, tags: List[Union[str, "Tag"]]):
        """|coro|

        Replaces the channels active tags. Tags expire 72 hours after being applied,
        unless the stream is live during that time period.

        Parameters
        -----------
        token: :class:`str`
            An oauth token with the user:edit:broadcast scope
        tags: List[Union[:class:`twitchio.Tag`, :class:`str`]]
            A list of :class:`twitchio.Tag` or tag ids to put on the channel. Max 100
        """
        tags = [x if isinstance(x, str) else x.id for x in tags]
        await self._http.put_replace_channel_tags(token, str(self.id), tags)

    async def get_custom_rewards(
        self, token: str, *, only_manageable=False, ids: List[int] = None, force=False
    ) -> List["CustomReward"]:
        """|coro|

        Fetches the channels custom rewards (aka channel points) from the api.

        Parameters
        ----------
        token: :class:`str`
            The users oauth token.
        only_manageable: :class:`bool`
            Whether to fetch all rewards or only ones you can manage. Defaults to false.
        ids: List[:class:`int`]
            An optional list of reward ids
        force: :class:`bool`
            Whether to force a fetch or try to get from cache. Defaults to False

        Returns
        -------
<<<<<<< HEAD
            List[:class:`twitchio.CustomReward`]
=======
        List[:class:`twitchio.CustomReward`]
>>>>>>> a0ef2889
        """
        if not force and self._cached_rewards and self._cached_rewards[0] + 300 > time.monotonic():
            return self._cached_rewards[1]
        try:
            data = await self._http.get_rewards(token, self.id, only_manageable, ids)
        except Unauthorized as error:
            raise Unauthorized("The given token is invalid", "", 401) from error
        except HTTPException as error:
            status = error.args[2]
            if status == 403:
                raise HTTPException(
                    "The custom reward was created by a different application, or channel points are "
                    "not available for the broadcaster (403)",
                    error.args[1],
                    403,
                ) from error
            raise
        else:
            values = [CustomReward(self._http, x, self) for x in data]
            self._cached_rewards = time.monotonic(), values
            return values

    async def create_custom_reward(
        self,
        token: str,
        title: str,
        cost: int,
        prompt: Optional[str] = None,
        enabled: Optional[bool] = True,
        background_color: Optional[str] = None,
        input_required: Optional[bool] = False,
        max_per_stream: Optional[int] = None,
        max_per_user_per_stream: Optional[int] = None,
        global_cooldown: Optional[int] = None,
        redemptions_skip_queue: Optional[bool] = False,
    ) -> "CustomReward":
        """|coro|

        Creates a custom reward for the user.

        Parameters
        -----------
        token: :class:`str`
            An oauth token with the ``channel:manage:redemptions`` scope
        title: :class:`str`
            The title of the reward
        cost: :class:`int`
            The cost of the reward
        prompt: Optional[:class:`str`]
            The prompt for the reward. Defaults to None
        enabled: Optional[:class:`bool`]
            Whether the reward is enabled. Defaults to True
        background_color: Optional[:class:`str`]
            The background color of the reward. Defaults to None
        input_required: Optional[:class:`bool`]
            Whether the reward requires input. Defaults to False
        max_per_stream: Optional[:class:`int`]
            The maximum number of times the reward can be redeemed per stream. Defaults to None
        max_per_user_per_stream: Optional[:class:`int`]
            The maximum number of times the reward can be redeemed per user per stream. Defaults to None
        global_cooldown: Optional[:class:`int`]
            The global cooldown of the reward. Defaults to None
        redemptions_skip_queue: Optional[:class:`bool`]
            Whether the reward skips the queue when redeemed. Defaults to False
        """
        try:
            data = await self._http.create_reward(
                token,
                self.id,
                title,
                cost,
                prompt,
                enabled,
                background_color,
                input_required,
                max_per_stream,
                max_per_user_per_stream,
                global_cooldown,
                redemptions_skip_queue,
            )
            return CustomReward(self._http, data[0], self)
        except Unauthorized as error:
            raise Unauthorized("The given token is invalid", "", 401) from error
        except HTTPException as error:
            status = error.args[2]
            if status == 403:
                raise HTTPException(
                    "The custom reward was created by a different application, or channel points are "
                    "not available for the broadcaster (403)",
                    error.args[1],
                    403,
                ) from error
            raise

    async def fetch_bits_leaderboard(
        self,
        token: str,
        period: str = "all",
        user_id: Optional[int] = None,
        started_at: Optional[datetime.datetime] = None,
    ) -> "BitsLeaderboard":
        """|coro|

        Fetches the bits leaderboard for the channel. This requires an OAuth token with the ``bits:read`` scope.

        Parameters
        -----------
        token: :class:`str`
            the OAuth token with the ``bits:read`` scope
        period: Optional[:class:`str`]
            one of `day`, `week`, `month`, `year`, or `all`, defaults to `all`
        started_at: Optional[:class:`datetime.datetime`]
            the timestamp to start the period at. This is ignored if the period is `all`
        user_id: Optional[:class:`int`]
            the id of the user to fetch for
        """
        from .models import BitsLeaderboard

        data = await self._http.get_bits_board(token, period, str(user_id), started_at)
        return BitsLeaderboard(self._http, data)

    async def start_commercial(self, token: str, length: int) -> dict:
        """|coro|

        Starts a commercial on the channel. Requires an OAuth token with the ``channel:edit:commercial`` scope.

        Parameters
        -----------
        token: :class:`str`
            the OAuth token
        length: :class:`int`
            the length of the commercial. Should be one of `30`, `60`, `90`, `120`, `150`, `180`

        Returns
        --------
        :class:`dict` a dictionary with `length`, `message`, and `retry_after`
        """
        data = await self._http.post_commercial(token, str(self.id), length)
        return data[0]

    async def create_clip(self, token: str, has_delay=False) -> dict:
        """|coro|

        Creates a clip on the channel. Note that clips are not created instantly, so you will have to query
        :meth:`~get_clips` to confirm the clip was created. Requires an OAuth token with the ``clips:edit`` scope

        Parameters
        -----------
        token: :class:`str`
            the OAuth token
        has_delay: :class:`bool`
            Whether the clip should have a delay to match that of a viewer. Defaults to False

        Returns
        --------
        :class:`dict` a dictionary with `id` and `edit_url`
        """
        data = await self._http.post_create_clip(token, self.id, has_delay)
        return data[0]

    async def fetch_clips(
        self, started_at: Optional[datetime.datetime] = None, ended_at: Optional[datetime.datetime] = None
    ) -> List["Clip"]:
        """|coro|

        Fetches clips from the api. This will only return clips from the specified user.
        Use :class:`Client.fetch_clips` to fetch clips by id

        Parameters
        -----------
        started_at: Optional[:class:`datetime.datetime`]
            Starting date/time for returned clips.
            If this is specified, ended_at also should be specified; otherwise, the ended_at date/time will be 1 week after the started_at value.
        ended_at: Optional[:class:`datetime.datetime`]
            Ending date/time for returned clips.
            If this is specified, started_at also must be specified; otherwise, the time period is ignored.

        Returns
        --------
        List[:class:`twitchio.Clip`]
        """
        from .models import Clip

        data = await self._http.get_clips(self.id, started_at=started_at, ended_at=ended_at)

        return [Clip(self._http, x) for x in data]

    async def fetch_hypetrain_events(self, id: str = None, token: str = None):
        """|coro|

        Fetches hypetrain event from the api. Needs a token with the ``channel:read:hype_train`` scope.

        Parameters
        -----------
        id: Optional[:class:`str`]
            The hypetrain id, if known, to fetch for
        token: Optional[:class:`str`]
            The oauth token to use. Will default to the one passed to the bot/client.

        Returns
        --------
            List[:class:`twitchio.HypeTrainEvent`]
            A list of hypetrain events
        """
        from .models import HypeTrainEvent

        data = await self._http.get_hype_train(self.id, id=id, token=token)
        return [HypeTrainEvent(self._http, d) for d in data]

    async def fetch_bans(self, token: str, userids: List[Union[str, int]] = None) -> List["UserBan"]:
        """|coro|

        Fetches a list of people the User has banned from their channel.

        Parameters
        -----------
        token: :class:`str`
            The oauth token with the ``moderation:read`` scope.
        userids: List[Union[:class:`str`, :class:`int`]]
            An optional list of userids to fetch. Will fetch all bans if this is not passed
        """
        data = await self._http.get_channel_bans(token, str(self.id), user_ids=userids)
        return [UserBan(self._http, d) for d in data]

    async def fetch_ban_events(self, token: str, userids: List[int] = None):
        """|coro|

        This has been deprecated and will be removed in a future release.

        Fetches ban/unban events from the User's channel.

        Parameters
        -----------
        token: :class:`str`
            The oauth token with the ``moderation:read`` scope.
        userids: List[:class:`int`]
            An optional list of users to fetch ban/unban events for

        Returns
        --------
            List[:class:`twitchio.BanEvent`]
        """
        from .models import BanEvent

        data = await self._http.get_channel_ban_unban_events(token, str(self.id), userids)
        return [BanEvent(self._http, x, self) for x in data]

    async def fetch_moderators(self, token: str, userids: List[int] = None):
        """|coro|

        Fetches the moderators for this channel.

        Parameters
        -----------
        token: :class:`str`
            The oauth token with the ``moderation:read`` scope.
        userids: List[:class:`int`]
            An optional list of users to check mod status of

        Returns
        --------
            List[:class:`twitchio.PartialUser`]
        """
        data = await self._http.get_channel_moderators(token, str(self.id), user_ids=userids)
        return [PartialUser(self._http, d["user_id"], d["user_name"]) for d in data]

    async def fetch_mod_events(self, token: str):
        """|coro|

        Fetches mod events (moderators being added and removed) for this channel.

        Parameters
        -----------
        token: :class:`str`
            The oauth token with the ``moderation:read`` scope.

        Returns
        --------
            List[:class:`twitchio.ModEvent`]
        """
        from .models import ModEvent

        data = await self._http.get_channel_mod_events(token, str(self.id))
        return [ModEvent(self._http, d, self) for d in data]

    async def automod_check(self, token: str, query: list):
        """|coro|

        Checks if a string passes the automod filter

        Parameters
        -----------
        token: :class:`str`
            The oauth token with the ``moderation:read`` scope.
        query: List[:class:`AutomodCheckMessage`]
            A list of :class:`twitchio.AutomodCheckMessage`

        Returns
        --------
            List[:class:`twitchio.AutomodCheckResponse`]
        """
        from .models import AutomodCheckResponse

        data = await self._http.post_automod_check(token, str(self.id), *[x._to_dict() for x in query])
        return [AutomodCheckResponse(d) for d in data]

    async def fetch_stream_key(self, token: str):
        """|coro|

        Fetches the users stream key

        Parameters
        -----------
        token: :class:`str`
            The oauth token with the ``channel:read:stream_key`` scope

        Returns
        --------
            :class:`str`
        """
        data = await self._http.get_stream_key(token, str(self.id))
        return data

    async def fetch_following(self, token: Optional[str] = None) -> List["FollowEvent"]:
        """|coro|

        Fetches a list of users that this user is following.

        Parameters
        -----------
        token: Optional[:class:`str`]
            An oauth token to use instead of the bots token

        Returns
        --------
            List[:class:`twitchio.FollowEvent`]
        """
        from .models import FollowEvent

        data = await self._http.get_user_follows(token=token, from_id=str(self.id))
        return [FollowEvent(self._http, d, from_=self) for d in data]

    async def fetch_followers(self, token: Optional[str] = None):
        """|coro|

        Fetches a list of users that are following this user.

        Parameters
        -----------
        token: Optional[:class:`str`]
            An oauth token to use instead of the bots token

        Returns
        --------
            List[:class:`twitchio.FollowEvent`]
        """
        from .models import FollowEvent

        data = await self._http.get_user_follows(token=token, to_id=str(self.id))
        return [FollowEvent(self._http, d, to=self) for d in data]

    async def fetch_follow(self, to_user: "PartialUser", token: Optional[str] = None):
        """|coro|

        Check if a user follows another user or when they followed a user.

        Parameters
        -----------
        to_user: :class:`PartialUser`
        token: Optional[:class:`str`]
            An oauth token to use instead of the bots token

        Returns
        --------
            :class:`twitchio.FollowEvent`
        """
        if not isinstance(to_user, PartialUser):
            raise TypeError(f"to_user must be a PartialUser not {type(to_user)}")
        from .models import FollowEvent

        data = await self._http.get_user_follows(token=token, from_id=str(self.id), to_id=str(to_user.id))
        return FollowEvent(self._http, data[0]) if data else None

    async def fetch_follower_count(self, token: Optional[str] = None) -> int:
        """|coro|

        Fetches a list of users that are following this user.

        Parameters
        -----------
        token: Optional[:class:`str`]
            An oauth token to use instead of the bots token

        Returns
        --------
            :class:`int`
        """

        data = await self._http.get_follow_count(token=token, to_id=str(self.id))
        return data["total"]

    async def fetch_following_count(self, token: Optional[str] = None) -> int:
        """|coro|

        Fetches a list of users that this user is following.

        Parameters
        -----------
        token: Optional[:class:`str`]
            An oauth token to use instead of the bots token

        Returns
        --------
            :class:`int`
        """
        data = await self._http.get_follow_count(token=token, from_id=str(self.id))
        return data["total"]

    async def fetch_channel_emotes(self):
        """|coro|

        Fetches channel emotes from the user

        Returns
        --------
            List[:class:`twitchio.ChannelEmote`]
        """
        from .models import ChannelEmote

        data = await self._http.get_channel_emotes(str(self.id))
        return [ChannelEmote(self._http, x) for x in data]

    async def follow(self, userid: int, token: str, *, notifications=False):
        """|coro|

        Follows the user

        Parameters
        -----------
        userid: :class:`int`
            The user id to follow this user with
        token: :class:`str`
            An oauth token with the ``user:edit:follows`` scope
        notifications: :class:`bool`
            Whether to allow push notifications when this user goes live. Defaults to False
        """
        await self._http.post_follow_channel(
            token, from_id=str(userid), to_id=str(self.id), notifications=notifications
        )

    async def unfollow(self, userid: int, token: str):
        """|coro|

        Unfollows the user

        Parameters
        -----------
        userid: :class:`int`
            The user id to unfollow this user with
        token: :class:`str`
            An oauth token with the ``user:edit:follows`` scope
        """
        await self._http.delete_unfollow_channel(token, from_id=str(userid), to_id=str(self.id))

    async def fetch_subscriptions(self, token: str, userids: Optional[List[int]] = None):
        """|coro|

        Fetches the subscriptions for this channel.

        Parameters
        -----------
        token: :class:`str`
            An oauth token with the ``channel:read:subscriptions`` scope
        userids: Optional[List[:class:`int`]]
            An optional list of userids to look for

        Returns
        --------
            List[:class:`twitchio.SubscriptionEvent`]
        """
        from .models import SubscriptionEvent

        data = await self._http.get_channel_subscriptions(token, str(self.id), user_ids=userids)
        return [SubscriptionEvent(self._http, d, broadcaster=self) for d in data]

    async def create_marker(self, token: str, description: str = None):
        """|coro|

        Creates a marker on the stream. This only works if the channel is live (among other conditions)

        Parameters
        -----------
        token: :class:`str`
            An oauth token with the ``user:edit:broadcast`` scope
        description: :class:`str`
            An optional description of the marker

        Returns
        --------
            :class:`twitchio.Marker`
        """
        from .models import Marker

        data = await self._http.post_stream_marker(token, user_id=str(self.id), description=description)
        return Marker(data[0])

    async def fetch_markers(self, token: str, video_id: str = None):
        """|coro|

        Fetches markers from the given video id, or the most recent video.
        The Twitch api will only return markers created by the user of the authorized token

        Parameters
        -----------
        token: :class:`str`
            An oauth token with the ``user:edit:broadcast`` scope
        video_id: :class:`str`
            A specific video o fetch from. Defaults to the most recent stream if not passed

        Returns
        --------
            Optional[:class:`twitchio.VideoMarkers`]
        """
        from .models import VideoMarkers

        data = await self._http.get_stream_markers(token, user_id=str(self.id), video_id=video_id)
        if data:
            return VideoMarkers(data[0]["videos"])

    async def fetch_extensions(self, token: str):
        """|coro|

        Fetches extensions the user has (active and inactive)

        Parameters
        -----------
        token: :class:`str`
            An oauth token with the ``user:read:broadcast`` scope

        Returns
        --------
            List[:class:`twitchio.Extension`]
        """
        from .models import Extension

        data = await self._http.get_channel_extensions(token)
        return [Extension(d) for d in data]

    async def fetch_active_extensions(self, token: str = None):
        """|coro|

        Fetches active extensions the user has.
        Returns a dictionary containing the following keys: `panel`, `overlay`, `component`.

        Parameters
        -----------
        token: Optional[:class:`str`]
            An oauth token with the ``user:read:broadcast`` *or* ``user:edit:broadcast`` scope

        Returns
        --------
            Dict[:class:`str`, Dict[:class:`int`, :class:`twitchio.ActiveExtension`]]
        """
        from .models import ActiveExtension

        data = await self._http.get_user_active_extensions(token, str(self.id))
        return {typ: {int(n): ActiveExtension(d) for n, d in vals.items()} for typ, vals in data.items()}

    async def update_extensions(self, token: str, extensions: "ExtensionBuilder"):
        """|coro|

        Updates a users extensions. See the :class:`twitchio.ExtensionBuilder`

        Parameters
        -----------
        token: :class:`str`
            An oauth token with ``user:edit:broadcast`` scope
        extensions: :class:`twitchio.ExtensionBuilder`
            A :class:`twitchio.ExtensionBuilder` to be given to the twitch api

        Returns
        --------
            Dict[:class:`str`, Dict[:class:`int`, :class:`twitchio.ActiveExtension`]]
        """
        from .models import ActiveExtension

        data = await self._http.put_user_extensions(token, extensions._to_dict())
        return {typ: {int(n): ActiveExtension(d) for n, d in vals.items()} for typ, vals in data.items()}

    async def fetch_videos(self, period="all", sort="time", type="all", language=None):
        """|coro|

        Fetches videos that belong to the user. If you have specific video ids use :func:`Client.fetch_videos`

        Parameters
        -----------
        period: :class:`str`
            The period for which to fetch videos. Valid values are `all`, `day`, `week`, `month`. Defaults to `all`
        sort: :class:`str`
            Sort orders of the videos. Valid values are `time`, `trending`, `views`, Defaults to `time`
        type: Optional[:class:`str`]
            Type of the videos to fetch. Valid values are `upload`, `archive`, `highlight`. Defaults to `all`
        language: Optional[:class:`str`]
            Language of the videos to fetch. Must be an `ISO-639-1 <https://en.wikipedia.org/wiki/List_of_ISO_639-1_codes>`_ two letter code.

        Returns
        --------
            List[:class:`twitchio.Video`]
        """
        from .models import Video

        data = await self._http.get_videos(user_id=str(self.id), period=period, sort=sort, type=type, language=language)
        return [Video(self._http, x, self) for x in data]

    async def end_prediction(
        self, token: str, prediction_id: str, status: str, winning_outcome_id: Optional[str] = None
    ) -> "Prediction":
        """|coro|

        End a prediction with an outcome.

        Parameters
        -----------
        token: :class:`str`
            An oauth token with the ``channel:manage:predictions`` scope
        prediction_id: :class:`str`
            ID of the prediction to end.
        status: :class:`str`
            Status of the prediction. Valid values are:
            RESOLVED - Winning outcome has been choson and points distributed.
            CANCELED - Prediction canceled and points refunded
            LOCKED - Viewers can no longer make predictions.
        winning_outcome_id: Optional[:class:`str`]
            ID of the winning outcome. This is required if status is RESOLVED

        Returns
        --------
            :class:`twitchio.Prediction`
        """
        from .models import Prediction

        data = await self._http.patch_prediction(
            token,
            broadcaster_id=str(self.id),
            prediction_id=prediction_id,
            status=status,
            winning_outcome_id=winning_outcome_id,
        )
        return Prediction(self._http, data[0])

    async def get_predictions(self, token: str, prediction_id: str = None) -> List["Prediction"]:
        """|coro|

        Gets information on a prediction or the list of predictions
        if none is provided.

        Parameters
        -----------
        token: :class:`str`
            An oauth token with the ``channel:manage:predictions`` scope
        prediction_id: :class:`str`
            ID of the prediction to receive information about.

        Returns
        --------
            :class:`twitchio.Prediction`
        """
        from .models import Prediction

        data = await self._http.get_predictions(token, broadcaster_id=str(self.id), prediction_id=prediction_id)
        return [Prediction(self._http, d) for d in data]

    async def create_prediction(
        self, token: str, title: str, blue_outcome: str, pink_outcome: str, prediction_window: int
    ) -> "Prediction":
        """|coro|

        Creates a prediction for the channel.

        Parameters
        -----------
        token: :class:`str`
            An oauth token with the ``channel:manage:predictions`` scope
        title: :class:`str`
            Title for the prediction (max of 45 characters)
        blue_outcome: :class:`str`
            Text for the first outcome people can vote for. (max 25 characters)
        pink_outcome: :class:`str`
            Text for the second outcome people can vote for. (max 25 characters)
        prediction_window: :class:`int`
            Total duration for the prediction (in seconds)

        Returns
        --------
            :class:`twitchio.Prediction`
        """
        from .models import Prediction

        data = await self._http.post_prediction(
            token,
            broadcaster_id=str(self.id),
            title=title,
            blue_outcome=blue_outcome,
            pink_outcome=pink_outcome,
            prediction_window=prediction_window,
        )
        return Prediction(self._http, data[0])

    async def modify_stream(self, token: str, game_id: int = None, language: str = None, title: str = None):
        """|coro|

        Modify stream information

        Parameters
        -----------
        token: :class:`str`
            An oauth token with the ``channel:manage:broadcast`` scope
        game_id: :class:`int`
            Optional game ID being played on the channel. Use 0 to unset the game.
        language: :class:`str`
            Optional language of the channel. A language value must be either the ISO 639-1 two-letter code for a supported stream language or “other”.
        title: :class:`str`
            Optional title of the stream.
        """
        if game_id is not None:
            game_id = str(game_id)
        await self._http.patch_channel(
            token,
            broadcaster_id=str(self.id),
            game_id=game_id,
            language=language,
            title=title,
        )

    async def fetch_schedule(
        self,
        segment_ids: Optional[List[str]] = None,
        start_time: Optional[datetime.datetime] = None,
        utc_offset: Optional[int] = None,
        first: int = 20,
    ):
        """|coro|

        Fetches the schedule of a streamer
        Parameters
        -----------
        segment_ids: Optional[List[:class:`str`]]
            List of segment IDs of the stream schedule to return. Maximum: 100
        start_time: Optional[:class:`datetime.datetime`]
            A datetime object to start returning stream segments from. If not specified, the current date and time is used.
        utc_offset: Optional[:class:`int`]
            A timezone offset for the requester specified in minutes. +4 hours from GMT would be `240`
        first: Optional[:class:`int`]
            Maximum number of stream segments to return. Maximum: 25. Default: 20.

        Returns
        --------
            :class:`twitchio.Schedule`
        """
        from .models import Schedule

        data = await self._http.get_channel_schedule(
            broadcaster_id=str(self.id),
            segment_ids=segment_ids,
            start_time=start_time,
            utc_offset=utc_offset,
            first=first,
        )
        return Schedule(self._http, data)

    async def fetch_channel_teams(self):
        """|coro|

        Fetches a list of Twitch Teams of which the specified channel/broadcaster is a member.

        Returns
        --------
        List[:class:`twitchio.ChannelTeams`]
        """
        from .models import ChannelTeams

        data = await self._http.get_channel_teams(
            broadcaster_id=str(self.id),
        )

        return [ChannelTeams(self._http, x) for x in data["data"]] if data["data"] else []

    async def fetch_polls(self, token: str, poll_ids: Optional[List[str]] = None, first: Optional[int] = 20):
        """|coro|

        Fetches a list of polls for the specified channel/broadcaster.

        Parameters
        -----------
        token: :class:`str`
            An oauth token with the ``channel:read:polls`` scope
        poll_ids: Optional[List[:class:`str`]]
            List of poll IDs to return. Maximum: 100
        first: Optional[:class:`int`]
            Number of polls to return. Maximum: 20. Default: 20.

        Returns
        --------
        List[:class:`twitchio.Poll`]
        """
        from .models import Poll

        data = await self._http.get_polls(broadcaster_id=str(self.id), token=token, poll_ids=poll_ids, first=first)
        return [Poll(self._http, x) for x in data["data"]] if data["data"] else []

    async def create_poll(
        self,
        token: str,
        title: str,
        choices: List[str],
        duration: int,
        bits_voting_enabled: Optional[bool] = False,
        bits_per_vote: Optional[int] = None,
        channel_points_voting_enabled: Optional[bool] = False,
        channel_points_per_vote: Optional[int] = None,
    ):
        """|coro|

        Creates a poll for the specified channel/broadcaster.

        Parameters
        -----------
        token: :class:`str`
            An oauth token with the ``channel:manage:polls`` scope.
            User ID in token must match the broadcaster's ID.
        title: :class:`str`
            Question displayed for the poll.
        choices: List[:class:`str`]
            List of choices for the poll. Must be between 2 and 5 choices.
        duration: :class:`int`
            Total duration for the poll in seconds. Must be between 15 and 1800.
        bits_voting_enabled: Optional[:class:`bool`]
            Indicates if Bits can be used for voting. Default is False.
        bits_per_vote: Optional[:class:`int`]
            Number of Bits required to vote once with Bits. Max 10000.
        channel_points_voting_enabled: Optional[:class:`bool`]
            Indicates if Channel Points can be used for voting. Default is False.
        channel_points_per_vote: Optional[:class:`int`]
            Number of Channel Points required to vote once with Channel Points. Max 1000000.

        Returns
        --------
        List[:class:`twitchio.Poll`]
        """
        from .models import Poll

        data = await self._http.post_poll(
            broadcaster_id=str(self.id),
            token=token,
            title=title,
            choices=choices,
            duration=duration,
            bits_voting_enabled=bits_voting_enabled,
            bits_per_vote=bits_per_vote,
            channel_points_voting_enabled=channel_points_voting_enabled,
            channel_points_per_vote=channel_points_per_vote,
        )
        return Poll(self._http, data[0])

    async def end_poll(self, token: str, poll_id: str, status: str):
        """|coro|

        Ends a poll for the specified channel/broadcaster.

        Parameters
        -----------
        token: :class:`str`
            An oauth token with the ``channel:manage:polls`` scope
        poll_id: :class:`str`
            ID of the poll.
        status: :class:`str`
            The poll status to be set. Valid values:
            TERMINATED: End the poll manually, but allow it to be viewed publicly.
            ARCHIVED: End the poll manually and do not allow it to be viewed publicly.

        Returns
        --------
        :class:`twitchio.Poll`
        """
        from .models import Poll

        data = await self._http.patch_poll(broadcaster_id=str(self.id), token=token, id=poll_id, status=status)
        return Poll(self._http, data[0])

    async def fetch_goals(self, token: str):
        """|coro|

        Fetches a list of goals for the specified channel/broadcaster.

        Parameters
        -----------
        token: :class:`str`
            An oauth token with the ``channel:read:goals`` scope

        Returns
        --------
        List[:class:`twitchio.Goal`]
        """
        from .models import Goal

        data = await self._http.get_goals(broadcaster_id=str(self.id), token=token)
        return [Goal(self._http, x) for x in data]

    async def fetch_chat_settings(self, token: Optional[str] = None, moderator_id: Optional[int] = None):
        """|coro|

        Fetches the current chat settings for this channel/broadcaster.

        Parameters
        -----------
        token: Optional[:class:`str`]
            An oauth token with the ``moderator:read:chat_settings`` scope. Required if moderator_id is provided.
        moderator_id: Optional[:class:`int`]
            The ID of a user that has permission to moderate the broadcaster's chat room.
            Requires ``moderator:read:chat_settings`` scope.

        Returns
        --------
        :class:`twitchio.ChatSettings`
        """
        from .models import ChatSettings

        data = await self._http.get_chat_settings(
            broadcaster_id=str(self.id), moderator_id=str(moderator_id), token=token
        )
        return ChatSettings(self._http, data[0])

    async def update_chat_settings(
        self,
        token: str,
        moderator_id: int,
        emote_mode: Optional[bool] = None,
        follower_mode: Optional[bool] = None,
        follower_mode_duration: Optional[int] = None,
        slow_mode: Optional[bool] = None,
        slow_mode_wait_time: Optional[int] = None,
        subscriber_mode: Optional[bool] = None,
        unique_chat_mode: Optional[bool] = None,
        non_moderator_chat_delay: Optional[bool] = None,
        non_moderator_chat_delay_duration: Optional[int] = None,
    ):
        """|coro|

        Updates the current chat settings for this channel/broadcaster.

        Parameters
        -----------
        token: :class:`str`
            An oauth token with the ``moderator:manage:chat_settings`` scope.
        moderator_id: :class:`int`
            The ID of a user that has permission to moderate the broadcaster's chat room.
            Requires ``moderator:manage:chat_settings`` scope.
        emote_mode: Optional[:class:`bool`]
            A boolean to determine whether chat must contain only emotes or not.
        follower_mode: Optional[:class:`bool`]
            A boolean to determine whether chat must contain only emotes or not.
        follower_mode_duration: Optional[:class:`int`]
            The length of time, in minutes, that the followers must have followed the broadcaster to participate in chat.
            Values: 0 (no restriction) through 129600 (3 months). The default is 0.
        slow_mode: Optional[:class:`bool`]
            A boolean to determine whether the broadcaster limits how often users in the chat room are allowed to send messages.
        slow_mode_wait_time: Optional[:class:`int`]
            The amount of time, in seconds, that users need to wait between sending messages.
            Values: 3 through 120 (2 minute delay). The default is 30 seconds.
        subscriber_mode: Optional[:class:`bool`]
            A boolean to determine whether only users that subscribe to the broadcaster's channel can talk in chat.
        unique_chat_mode: Optional[:class:`bool`]
            A boolean to determine whether the broadcaster requires users to post only unique messages in chat.
        non_moderator_chat_delay: Optional[:class:`bool`]
            A boolean to determine whether the broadcaster adds a short delay before chat messages appear in chat.
        non_moderator_chat_delay_duration: Optional[:class:`int`]
            The amount of time, in seconds, that messages are delayed from appearing in chat.
            Valid values: 2, 4 and 6.

        Returns
        --------
        :class:`twitchio.ChatSettings`
        """
        from .models import ChatSettings

        data = await self._http.patch_chat_settings(
            broadcaster_id=str(self.id),
            moderator_id=str(moderator_id),
            token=token,
            emote_mode=emote_mode,
            follower_mode=follower_mode,
            follower_mode_duration=follower_mode_duration,
            slow_mode=slow_mode,
            slow_mode_wait_time=slow_mode_wait_time,
            subscriber_mode=subscriber_mode,
            unique_chat_mode=unique_chat_mode,
            non_moderator_chat_delay=non_moderator_chat_delay,
            non_moderator_chat_delay_duration=non_moderator_chat_delay_duration,
        )
        return ChatSettings(self._http, data[0])

    async def chat_announcement(self, token: str, moderator_id: int, message: str, color: Optional[str] = "primary"):
        """|coro|

        Sends a chat announcement to the specified channel/broadcaster.

        Parameters
        -----------
        token: :class:`str`
            An oauth token with the ``moderator:manage:chat_settings`` scope.
        moderator_id: :class:`int`
            The ID of a user that has permission to moderate the broadcaster's chat room.
            Requires ``moderator:manage:announcements`` scope.
        message: :class:`str`
            The message to be sent.
        color: Optional[:class:`str`]
            The color of the message. Valid values:
            blue, green orange, pruple. The default is primary.
        Returns
        --------
        None
        """
        await self._http.post_chat_announcement(
            broadcaster_id=str(self.id),
            moderator_id=str(moderator_id),
            token=token,
            message=message,
            color=color,
        )

    async def delete_chat_messages(self, token: str, moderator_id: int, message_id: Optional[str] = None):
        """|coro|

        Deletes a chat message, or clears chat, in the specified channel/broadcaster's chat.

        Parameters
        -----------
        token: :class:`str`
            An oauth token with the ``moderator:manage:chat_settings`` scope.
        moderator_id: :class:`int`
            The ID of a user that has permission to moderate the broadcaster's chat room.
            Requires ``moderator:manage:chat_messages`` scope.
        message_id: Optional[:class:`str`]
            The ID of the message to be deleted.
            The message must have been created within the last 6 hours.
            The message must not belong to the broadcaster.
            If not specified, the request removes all messages in the broadcaster's chat room.

        Returns
        --------
        None
        """
        await self._http.delete_chat_messages(
            broadcaster_id=str(self.id), token=token, moderator_id=str(moderator_id), message_id=message_id
        )

    async def fetch_channel_vips(self, token: str, first: int = 20, user_ids: Optional[List[int]] = None):
        """|coro|

        Fetches the list of VIPs for the specified channel/broadcaster.

        Parameters
        -----------
        token: :class:`str`
            An oauth token with the ``channel:read:vips`` or ``moderator:manage:chat_settings`` scope.
            Must be the broadcaster's token.
        first: Optional[:class:`int`]
            The maximum number of items to return per page in the response.
            The minimum page size is 1 item per page and the maximum is 100. The default is 20.
        user_ids: Optional[List[:class:`int`]]
            A list of user IDs to filter the results by.
            The maximum number of IDs that you may specify is 100. Ignores those users in the list that aren't VIPs.

        Returns
        --------
        List[:class:`twitchio.PartialUser`]
        """

        data = await self._http.get_channel_vips(
            broadcaster_id=str(self.id), token=token, first=first, user_ids=user_ids
        )
        return [PartialUser(self._http, x["user_id"], x["user_login"]) for x in data]

    async def add_channel_vip(self, token: str, user_id: int):
        """|coro|

        Adds a VIP to the specified channel/broadcaster.
        The channel may add a maximum of 10 VIPs within a 10 seconds period.

        Parameters
        -----------
        token: :class:`str`
            An oauth token with the ``channel:manage:vips scope``.
            Must be the broadcaster's token.
        user_id: :class:`int`
            The ID of the user to add as a VIP.

        Returns
        --------
        None
        """
        await self._http.post_channel_vip(broadcaster_id=str(self.id), token=token, user_id=str(user_id))

    async def remove_channel_vip(self, token: str, user_id: int):
        """|coro|

        Removes a VIP from the specified channel/broadcaster.
        The channel may remove a maximum of 10 vips within a 10 seconds period.

        Parameters
        -----------
        token: :class:`str`
            An oauth token with the ``channel:manage:vips`` scope.
            Must be the broadcaster's token.
        user_id: :class:`int`
            The ID of the user to remove as a VIP.

        Returns
        --------
        None
        """
        await self._http.delete_channel_vip(broadcaster_id=str(self.id), token=token, user_id=str(user_id))

    async def add_channel_moderator(self, token: str, user_id: int):
        """|coro|

        Adds a moderator to the specified channel/broadcaster.
        The channel may add a maximum of 10 moderators within a 10 seconds period.

        Parameters
        -----------
        token: :class:`str`
            An oauth token with the ``channel:manage:moderators`` scope.
            Must be the broadcaster's token.
        user_id: :class:`str`
            The ID of the user to add as a moderator.

        Returns
        --------
        None
        """
        await self._http.post_channel_moderator(broadcaster_id=str(self.id), token=token, user_id=str(user_id))

    async def remove_channel_moderator(self, token: str, user_id: int):
        """|coro|

        Removes a moderator from the specified channel/broadcaster.
        The channel may remove a maximum of 10 moderators within a 10 seconds period.

        Parameters
        -----------
        token: :class:`str`
            An oauth token with the ``channel:manage:moderators`` scope.
            Must be the broadcaster's token.
        user_id: :class:`str`
            The ID of the user to remove as a moderator.

        Returns
        --------
        None
        """
        await self._http.delete_channel_moderator(broadcaster_id=str(self.id), token=token, user_id=str(user_id))

    async def start_raid(self, token: str, to_broadcaster_id: int):
        """|coro|

        Starts a raid for the channel/broadcaster.
        The UTC date and time, in RFC3339 format, when the raid request was created.
        A Boolean value that indicates whether the channel being raided contains mature content.

        Rate Limit: The limit is 10 requests within a 10-minute window.

        Parameters
        -----------
        token: :class:`str`
            An oauth token with the ``channel:manage:raids`` scope
            Must be the broadcaster's token.
        to_broadcaster_id: :class:`int`
            The ID of the broadcaster to raid.

        Returns
        --------
        :class:`twitchio.Raid`
        """

        data = await self._http.post_raid(
            from_broadcaster_id=str(self.id), token=token, to_broadcaster_id=str(to_broadcaster_id)
        )

        from .models import Raid

        return Raid(data[0])

    async def cancel_raid(self, token: str):
        """|coro|

        Cancels a raid for the channel/broadcaster.
        The limit is 10 requests within a 10-minute window.

        Parameters
        -----------
        token: :class:`str`
            An oauth token with the ``channel:manage:raids`` scope
            Must be the broadcaster's token.

        Returns
        --------
        None
        """

        await self._http.delete_raid(broadcaster_id=str(self.id), token=token)

    async def ban_user(self, token: str, moderator_id: int, user_id, reason: str):
        """|coro|

        Bans a user from the channel/broadcaster.

        Parameters
        -----------
        token: :class:`str`
            An oauth user access token with the ``moderator:manage:banned_users`` scope
        moderator_id: :class:`int`
            The ID of a user that has permission to moderate the broadcaster's chat room.
            If the broadcaster wants to ban the user set this parameter to the broadcaster's ID.
        user_id: :class:`int`
            The ID of the user to ban.
        reason: :class:`str`
            The reason for the ban.

        Returns
        --------
        :class:`twitchio.Ban`
        """
        from .models import Ban

        data = await self._http.post_ban_timeout_user(
            broadcaster_id=str(self.id),
            moderator_id=str(moderator_id),
            user_id=str(user_id),
            reason=reason,
            token=token,
        )
        return Ban(self._http, data[0])

    async def timeout_user(self, token: str, moderator_id: int, user_id: int, duration: int, reason: str):
        """|coro|

        Timeouts a user from the channel/broadcaster.

        Parameters
        -----------
        token: :class:`str`
            An oauth user access token with the ``moderator:manage:banned_users`` scope
        moderator_id: :class:`int`
            The ID of a user that has permission to moderate the broadcaster's chat room.
            If the broadcaster wants to timeout the user set this parameter to the broadcaster's ID.
        user_id: :class:`int`
            The ID of the user that you wish to timeout.
        duration: :class:`int`
            The duration of the timeout in seconds.
            The minimum timeout is 1 second and the maximum is 1,209,600 seconds (2 weeks).
            To end a user's timeout early, set this field to 1, or send an Unban user request.
        reason: :class:`str`
            The reason for the timeout.

        Returns
        --------
        :class:`twitchio.Timeout`
        """
        from .models import Timeout

        data = await self._http.post_ban_timeout_user(
            broadcaster_id=str(self.id),
            moderator_id=str(moderator_id),
            user_id=str(user_id),
            duration=duration,
            reason=reason,
            token=token,
        )
        return Timeout(self._http, data[0])

    async def unban_user(self, token: str, moderator_id: int, user_id):
        """|coro|

        Unbans a user or removes a timeout from the channel/broadcaster.

        Parameters
        -----------
        token: :class:`str`
            An oauth user access token with the ``moderator:manage:banned_users`` scope
        moderator_id: :class:`int`
            The ID of a user that has permission to moderate the broadcaster's chat room.
            If the broadcaster wants to ban the user set this parameter to the broadcaster's ID.
        user_id: :class:`int`
            The ID of the user to unban.

        Returns
        --------
        None
        """

        await self._http.delete_ban_timeout_user(
            broadcaster_id=str(self.id),
            moderator_id=str(moderator_id),
            user_id=str(user_id),
            token=token,
        )

    async def send_whisper(self, token: str, user_id: int, message: str):
        """|coro|

        Sends a whisper to a user.
        Important Notes:
        - The user sending the whisper must have a verified phone number.
        - The API may silently drop whispers that it suspects of violating Twitch policies.
        - You may whisper to a maximum of 40 unique recipients per day. Within the per day limit.
        - You may whisper a maximum of 3 whispers per second and a maximum of 100 whispers per minute.

        Parameters
        -----------
        token: :class:`str`
            An oauth user token with the ``user:manage:whispers`` scope.
        user_id: :class:`int`
            The ID of the user to send the whisper to.
        message: :class:`str`
            The message to send.
            500 characters if the user you're sending the message to hasn't whispered you before.
            10,000 characters if the user you're sending the message to has whispered you before.

        Returns
        --------
        None
        """

        await self._http.post_whisper(token=token, from_user_id=str(self.id), to_user_id=str(user_id), message=message)

    async def fetch_shield_mode_status(self, token: str, moderator_id: int):
        """|coro|

        Fetches the user's Shield Mode activation status.

        Parameters
        -----------
        token: :class:`str`
            An oauth user token with the ``moderator:read:shield_mode`` or ``moderator:manage:shield_mode`` scope.
        moderator_id: :class:`int`
            The ID of the broadcaster or a user that is one of the broadcaster's moderators. This ID must match the user ID in the access token.

        Returns
        --------
        :class:`twitchio.ShieldStatus`
        """
        from .models import ShieldStatus

        data = await self._http.get_shield_mode_status(
            broadcaster_id=str(self.id), moderator_id=str(moderator_id), token=token
        )

        return ShieldStatus(self._http, data[0])

    async def update_shield_mode_status(self, token: str, moderator_id: int, is_active: bool):
        """|coro|

        Updates the user's Shield Mode activation status.

        Parameters
        -----------
        token: :class:`str`
            An oauth user token with the ``moderator:read:shield_mode`` or ``moderator:manage:shield_mode`` scope.
        moderator_id: :class:`int`
            The ID of the broadcaster or a user that is one of the broadcaster's moderators. This ID must match the user ID in the access token.
        is_active: :class:`bool`
            A Boolean value that determines whether to activate Shield Mode. Set to True to activate Shield Mode; otherwise, False to deactivate Shield Mode.

        Returns
        --------
        :class:`twitchio.ShieldStatus`
        """
        from .models import ShieldStatus

        data = await self._http.put_shield_mode_status(
            broadcaster_id=str(self.id), moderator_id=str(moderator_id), is_active=is_active, token=token
        )

        return ShieldStatus(self._http, data[0])

    async def fetch_followed_streams(self, token: str):
        """|coro|

        Fetches a list of broadcasters that the user follows and that are streaming live.

        Parameters
        -----------
        token: :class:`str`
            An oauth user token with the ``user:read:follows`` scope.

        Returns
        --------
        List[:class:`twitchio.Stream`]
        """

        data = await self._http.get_followed_streams(broadcaster_id=str(self.id), token=token)

        from .models import Stream

        return [Stream(self._http, x) for x in data]


class BitLeaderboardUser(PartialUser):

    __slots__ = "rank", "score"

    def __init__(self, http: "TwitchHTTP", data: dict):
        super(BitLeaderboardUser, self).__init__(http, id=data["user_id"], name=data["user_name"])
        self.rank: int = data["rank"]
        self.score: int = data["score"]


class UserBan(PartialUser):
    """
    Represents a banned user or one in timeout.

    Attributes
    ----------
    id: :class:`int`
        The ID of the banned user.
    name: :class:`str`
        The name of the banned user.
    created_at: :class:`datetime.datetime`
        The date and time the ban was created.
    expires_at: Optional[:class:`datetime.datetime`]
        The date and time the timeout will expire.
        Is None if it's a ban.
    reason: :class:`str`
        The reason for the ban/timeout.
    moderator: :class:`~twitchio.PartialUser`
        The moderator that banned the user.
    """

    __slots__ = ("created_at", "expires_at", "reason", "moderator")

    def __init__(self, http: "TwitchHTTP", data: dict):
        super(UserBan, self).__init__(http, id=data["user_id"], name=data["user_login"])
        self.created_at: datetime.datetime = parse_timestamp(data["created_at"])
        self.expires_at: Optional[datetime.datetime] = (
            parse_timestamp(data["expires_at"]) if data["expires_at"] else None
        )
        self.reason: str = data["reason"]
        self.moderator = PartialUser(http, id=data["moderator_id"], name=data["moderator_login"])

    def __repr__(self):
        return f"<UserBan {super().__repr__()} created_at={self.created_at} expires_at={self.expires_at} reason={self.reason}>"


class SearchUser(PartialUser):
    """
    Represents a User that has been searched for.

    Attributes
    ----------
    id: :class:`int`
        The ID of the user.
    name: :class:`str`
        The name of the user.
    display_name: :class:`str`
        The broadcaster's display name.
    game_id: :class:`str`
        The ID of the game that the broadcaster is playing or last played.
    title: :class:`str`
        The stream's title. Is an empty string if the broadcaster didn't set it.
    thumbnail_url :class:`str`
        A URL to a thumbnail of the broadcaster's profile image.
    language :class:`str`
        The ISO 639-1 two-letter language code of the language used by the broadcaster. For example, en for English.
    live: :class:`bool`
        A Boolean value that determines whether the broadcaster is streaming live. Is true if the broadcaster is streaming live; otherwise, false.
    started_at: :class:`datetime.datetime`
        The UTC date and time of when the broadcaster started streaming.
    tag_ids: List[:class:`str`]
        Tag IDs that apply to the stream.

        .. warning::

            This field will be deprecated by twitch in 2023.

    tags: List[:class:`str`]
        The tags applied to the channel.
    """

    __slots__ = (
        "game_id",
        "name",
        "display_name",
        "language",
        "title",
        "thumbnail_url",
        "live",
        "started_at",
        "tag_ids",
        "tags",
    )

    def __init__(self, http: "TwitchHTTP", data: dict):
        self._http = http
        self.display_name: str = data["display_name"]
        self.name: str = data["broadcaster_login"]
        self.id: int = int(data["id"])
        self.game_id: str = data["game_id"]
        self.title: str = data["title"]
        self.thumbnail_url: str = data["thumbnail_url"]
        self.language: str = data["broadcaster_language"]
        self.live: bool = data["is_live"]
        self.started_at = datetime.datetime.strptime(data["started_at"], "%Y-%m-%dT%H:%M:%SZ") if self.live else None
        self.tag_ids: List[str] = data["tag_ids"]
        self.tags: List[str] = data["tags"]


class User(PartialUser):
    """
    A full user object, containing data from the users endpoint.

    Attributes
    -----------
    id: :class:`int`
        The user's ID
    name: :class:`str`
        The user's login name
    display_name: :class:`str`
        The name that is displayed in twitch chat. For the most part, this is simply a change of capitalization
    type: :class:`~twitchio.UserTypeEnum`
        The user's type. This will normally be :class:`~twitchio.UserTypeEnum.none`, unless they are twitch staff or admin
    broadcaster_type: :class:`~twitchio.BroadcasterTypeEnum`
        What type of broacaster the user is. none, affiliate, or partner
    description: :class:`str`
        The user's bio
    profile_image: :class:`str`
        The user's profile image URL
    offline_image: :class:`str`
        The user's offline image splash URL
    view_count: Tuple[int]
        The amount of views this channel has

        .. warning::

            This field has been deprecated by twitch, and is no longer updated.
            See `here <https://discuss.dev.twitch.tv/t/get-users-api-endpoint-view-count-deprecation/37777>`_ for more information.

        .. note::

            This field is a tuple due to a mistake when creating the models.
            Due to semver principals, this cannot be fixed until version 3.0 (at which time we will be removing the field entirely).
    created_at: :class:`datetime.datetime`
        When the user created their account
    email: Optional[class:`str`]
        The user's email. This is only returned if you have the ``user:read:email`` scope on the token used to make the request
    """

    __slots__ = (
        "_http",
        "id",
        "name",
        "display_name",
        "type",
        "broadcaster_type",
        "description",
        "profile_image",
        "offline_image",
        "view_count",
        "created_at",
        "email",
        "_cached_rewards",
    )

    def __init__(self, http: "TwitchHTTP", data: dict):
        self._http = http
        self.id = int(data["id"])
        self.name: str = data["login"]
        self.display_name: str = data["display_name"]
        self.type = UserTypeEnum(data["type"])
        self.broadcaster_type = BroadcasterTypeEnum(data["broadcaster_type"])
        self.description: str = data["description"]
        self.profile_image: str = data["profile_image_url"]
        self.offline_image: str = data["offline_image_url"]
        self.view_count: Tuple[int] = (
            data.get("view_count", 0),
        )  # this isn't supposed to be a tuple but too late to fix it!
        self.created_at = parse_timestamp(data["created_at"])
        self.email: Optional[str] = data.get("email")
        self._cached_rewards = None

    def __repr__(self):
        return f"<User id={self.id} name={self.name} display_name={self.display_name} type={self.type}>"<|MERGE_RESOLUTION|>--- conflicted
+++ resolved
@@ -166,11 +166,7 @@
 
         Returns
         -------
-<<<<<<< HEAD
-            List[:class:`twitchio.CustomReward`]
-=======
         List[:class:`twitchio.CustomReward`]
->>>>>>> a0ef2889
         """
         if not force and self._cached_rewards and self._cached_rewards[0] + 300 > time.monotonic():
             return self._cached_rewards[1]
