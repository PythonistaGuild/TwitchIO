--- conflicted
+++ resolved
@@ -726,11 +726,6 @@
 
     async def modify_stream(self, token: str, game_id: int = None, language: str = None, title: str = None):
         """|coro|
-<<<<<<< HEAD
-=======
-
-        Modify stream information
->>>>>>> dbf0a73e
 
         Modify stream information
         Parameters
@@ -760,10 +755,7 @@
         first: int = 20,
     ):
         """|coro|
-<<<<<<< HEAD
-=======
-
->>>>>>> dbf0a73e
+
         Fetches the schedule of a streamer
         Parameters
         -----------
@@ -790,10 +782,6 @@
         )
 
         return Schedule(self._http, data)
-<<<<<<< HEAD
-=======
-
->>>>>>> dbf0a73e
 
 class BitLeaderboardUser(PartialUser):
 
