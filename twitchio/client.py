--- conflicted
+++ resolved
@@ -32,9 +32,7 @@
 from twitchio.http import HTTPAsyncIterator
 
 from .authentication import ManagedHTTPClient, Scopes
-<<<<<<< HEAD
 from .payloads import EventErrorPayload
-=======
 from .models import (
     ChannelInfo,
     ChatterColor,
@@ -47,7 +45,7 @@
     Stream,
     Team,
 )
->>>>>>> 39ec8edf
+
 from .web import AiohttpAdapter, WebAdapter
 
 
@@ -124,8 +122,7 @@
 
         _ = [asyncio.create_task(self._dispatch(listener, original=payload)) for listener in listeners]
 
-    async def setup_hook(self) -> None:
-        ...
+    async def setup_hook(self) -> None: ...
 
     async def login(self, *, token: str | None = None) -> None:
         if not token:
@@ -178,15 +175,12 @@
         if not name.startswith("event_"):
             raise ValueError('Listener and event names must start with "event_".')
 
-<<<<<<< HEAD
         if name == "event_":
             raise ValueError('Listener and event names cannot be named "event_".')
 
         if not asyncio.iscoroutinefunction(listener):
             raise ValueError("Listeners and Events must be coroutines.")
 
-        self._listeners[name].add(listener)
-=======
         self._listeners[name].add(listener)
 
     async def fetch_chatters_color(self, user_ids: list[str | int], token_for: str | None = None) -> list[ChatterColor]:
@@ -550,5 +544,4 @@
             first=first,
             live=live,
             token_for=token_for,
-        )
->>>>>>> 39ec8edf
+        )