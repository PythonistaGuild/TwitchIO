--- conflicted
+++ resolved
@@ -302,8 +302,6 @@
 
             return Channel(name=name, websocket=self._connection)
 
-<<<<<<< HEAD
-=======
     async def fetch_channel(self, broadcaster: str) -> list:
         """Retrieve a channel from the API.
 
@@ -322,7 +320,6 @@
             broadcaster = get_id[0].id
 
         return await self._http.get_channels(broadcaster)
->>>>>>> c57c35b5
 
     async def join_channels(self, channels: Union[List[str], Tuple[str]]):
         """|coro|
@@ -423,11 +420,7 @@
 
         Parameters
         -----------
-<<<<<<< HEAD
-        broadcaster: str
-=======
         name: str
->>>>>>> c57c35b5
             The channel name or ID to request from API. Returns empty dict if no channel was found.
 
         Returns
