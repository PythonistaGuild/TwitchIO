"""
MIT License

Copyright (c) 2017 - Present PythonistaGuild

Permission is hereby granted, free of charge, to any person obtaining a copy
of this software and associated documentation files (the "Software"), to deal
in the Software without restriction, including without limitation the rights
to use, copy, modify, merge, publish, distribute, sublicense, and/or sell
copies of the Software, and to permit persons to whom the Software is
furnished to do so, subject to the following conditions:

The above copyright notice and this permission notice shall be included in all
copies or substantial portions of the Software.

THE SOFTWARE IS PROVIDED "AS IS", WITHOUT WARRANTY OF ANY KIND, EXPRESS OR
IMPLIED, INCLUDING BUT NOT LIMITED TO THE WARRANTIES OF MERCHANTABILITY,
FITNESS FOR A PARTICULAR PURPOSE AND NONINFRINGEMENT. IN NO EVENT SHALL THE
AUTHORS OR COPYRIGHT HOLDERS BE LIABLE FOR ANY CLAIM, DAMAGES OR OTHER
LIABILITY, WHETHER IN AN ACTION OF CONTRACT, TORT OR OTHERWISE, ARISING FROM,
OUT OF OR IN CONNECTION WITH THE SOFTWARE OR THE USE OR OTHER DEALINGS IN THE
SOFTWARE.
"""

from __future__ import annotations

import copy
import datetime
import logging
import sys
import urllib.parse
from collections import deque
from collections.abc import AsyncIterator, Awaitable, Callable
from typing import TYPE_CHECKING, Any, ClassVar, Generic, Literal, TypeAlias, TypeVar

import aiohttp

from . import __version__
from .conduits import Shard
from .exceptions import HTTPException
from .models.analytics import ExtensionAnalytics, GameAnalytics
from .models.bits import ExtensionTransaction
from .models.channel_points import CustomRewardRedemption
from .models.channels import ChannelFollowerEvent, ChannelFollowers, FollowedChannels, FollowedChannelsEvent
from .models.charity import CharityDonation
from .models.chat import Chatters, UserEmote
from .models.clips import Clip
from .models.games import Game
from .models.hype_train import HypeTrainEvent
from .models.moderation import BannedUser, BlockedTerm, UnbanRequest
from .models.polls import Poll
from .models.predictions import Prediction
from .models.search import SearchChannel
from .models.streams import Stream, VideoMarkers
from .models.subscriptions import BroadcasterSubscription, BroadcasterSubscriptions
from .models.videos import Video
from .user import PartialUser
from .utils import Colour, _from_json  # type: ignore


if TYPE_CHECKING:
    from collections.abc import Generator, Sequence

    from typing_extensions import Self, Unpack

    from .assets import Asset
<<<<<<< HEAD
    from .types_.conduits import ShardData, ShardUpdateRequest
=======
    from .models.channel_points import CustomReward
    from .models.moderation import AutomodCheckMessage, AutomodSettings
    from .types_.conduits import ShardData
>>>>>>> 87b3359c
    from .types_.requests import APIRequestKwargs, HTTPMethod, ParamMapping
    from .types_.responses import (
        AddBlockedTermResponse,
        AdScheduleResponse,
        AutomodSettingsResponse,
        BannedUsersResponseData,
        BanUserResponse,
        BitsLeaderboardResponse,
        BlockedTermsResponseData,
        BroadcasterSubscriptionsResponseData,
        ChannelChatBadgesResponse,
        ChannelEditorsResponse,
        ChannelEmotesResponse,
        ChannelFollowersResponseData,
        ChannelInformationResponse,
        ChannelTeamsResponse,
        CharityCampaignDonationsResponseData,
        CharityCampaignResponse,
        ChatSettingsResponse,
        ChattersResponseData,
        CheckAutomodStatusResponse,
        CheckUserSubscriptionResponse,
        CheermotesResponse,
        ClipsResponseData,
        ConduitPayload,
        ContentClassificationLabelsResponse,
        CreateClipResponse,
        CreateStreamMarkerResponse,
        CreatorGoalsResponse,
        CustomRewardRedemptionResponse,
        CustomRewardRedemptionResponseData,
        CustomRewardsResponse,
        DeleteVideosResponse,
        EmoteSetsResponse,
        ExtensionAnalyticsResponseData,
        ExtensionTransactionsResponseData,
        FollowedChannelsResponseData,
        GameAnalyticsResponseData,
        GamesResponse,
        GamesResponseData,
        GlobalChatBadgesResponse,
        GlobalEmotesResponse,
        HypeTrainEventsResponseData,
        ModeratedChannelsResponseData,
        ModeratorsResponseData,
        PollsResponse,
        PollsResponseData,
        PredictionsResponse,
        PredictionsResponseData,
        RawResponse,
        ResolveUnbanRequestsResponse,
        SearchChannelsResponseData,
        SendChatMessageResponse,
        ShieldModeStatusResponse,
        SnoozeNextAdResponse,
        StartARaidResponse,
        StartCommercialResponse,
        StreamKeyResponse,
        StreamMarkersResponseData,
        StreamsResponseData,
        TeamsResponse,
        TopGamesResponseData,
        UnbanRequestsResponseData,
        UserChatColorResponse,
        UserEmotesResponseData,
        VideosResponseData,
    )


logger: logging.Logger = logging.getLogger(__name__)


T = TypeVar("T")
PaginatedConverter: TypeAlias = Callable[[Any], Awaitable[T]] | None


async def json_or_text(resp: aiohttp.ClientResponse) -> dict[str, Any] | str:
    text: str = await resp.text()

    try:
        if resp.headers["Content-Type"].startswith("application/json"):
            return _from_json(text)  # type: ignore
    except KeyError:
        pass

    return text


class Route:
    __slots__ = (
        "params",
        "data",
        "json",
        "headers",
        "use_id",
        "method",
        "path",
        "packed",
        "_base_url",
        "_url",
        "token_for",
    )

    BASE: ClassVar[str] = "https://api.twitch.tv/helix/"
    ID_BASE: ClassVar[str] = "https://id.twitch.tv/"

    def __init__(
        self,
        method: HTTPMethod,
        path: str,
        *,
        use_id: bool = False,
        **kwargs: Unpack[APIRequestKwargs],
    ) -> None:
        self.params: ParamMapping = kwargs.pop("params", {})
        self.json: dict[str, Any] = kwargs.get("json", {})
        self.headers: dict[str, str] = kwargs.get("headers", {})
        self.token_for: str = str(kwargs.get("token_for", ""))

        self.use_id = use_id
        self.method = method
        self.path = path

        self._base_url: str = ""
        self._url: str = self.build_url(duplicate_key=not use_id)

    def __str__(self) -> str:
        return str(self._url)

    def __repr__(self) -> str:
        return f"{self.method}[{self.base_url}]"

    def build_url(self, *, remove_none: bool = True, duplicate_key: bool = True) -> str:
        base = self.ID_BASE if self.use_id else self.BASE
        self.path = self.path.lstrip("/").rstrip("/")

        url: str = f"{base}{self.path}"
        self._base_url = url

        if not self.params:
            return url

        url += "?"

        # We expect a dict so keys should be unique...
        for key, value in copy.copy(self.params).items():
            if value is None:
                if remove_none:
                    del self.params[key]
                continue

            if isinstance(value, (str, int)):
                url += f'{key}={self.encode(str(value), safe="+", plus=True)}&'
            elif duplicate_key:
                for v in value:
                    url += f"{key}={self.encode(str(v), safe='+', plus=True)}&"
            else:
                joined: str = "+".join([self.encode(str(v), safe="+") for v in value])
                url += f"{key}={joined}&"

        return url.rstrip("&")

    @classmethod
    def encode(cls, value: str, /, safe: str = "", plus: bool = False) -> str:
        method = urllib.parse.quote_plus if plus else urllib.parse.quote
        unquote = urllib.parse.unquote_plus if plus else urllib.parse.unquote

        return method(value, safe=safe) if unquote(value) == value else value

    @property
    def url(self) -> str:
        return self._url

    @property
    def base_url(self) -> str:
        return self._base_url

    def update_params(self, params: ParamMapping, *, remove_none: bool = True) -> str:
        self.params.update(params)
        self._url = self.build_url(remove_none=remove_none)

        return self.url

    def update_headers(self, headers: dict[str, str]) -> None:
        self.headers.update(headers)


class HTTPAsyncIterator(Generic[T]):
    __slots__ = (
        "_http",
        "_route",
        "_cursor",
        "_first",
        "_max_results",
        "_converter",
        "_buffer",
    )

    def __init__(
        self,
        http: HTTPClient,
        route: Route,
        max_results: int | None = None,
        converter: PaginatedConverter[T] = None,
    ) -> None:
        self._http = http
        self._route = route

        self._cursor: str | None | bool = None
        self._first: int = int(route.params.get("first", 20))  # 20 is twitch default
        self._max_results: int | None = max_results

        if self._max_results is not None and self._max_results < self._first:
            self._first = self._max_results

        self._converter = converter or self._base_converter
        self._buffer: deque[T] = deque()

    async def _base_converter(self, data: Any) -> T:
        return data

    async def _call_next(self) -> None:
        if self._cursor is False:
            raise StopAsyncIteration

        if self._max_results is not None and self._max_results <= 0:
            raise StopAsyncIteration

        self._route.update_params({"after": self._cursor})
        data: RawResponse = await self._http.request_json(self._route)
        self._cursor = data.get("pagination", {}).get("cursor", False)

        try:
            inner: list[RawResponse] = data["data"]
        except KeyError as e:
            # TODO: Proper exception...
            raise ValueError('Expected "data" key not found.') from e

        for value in inner:
            if self._max_results is None:
                self._buffer.append(await self._do_conversion(value))
                continue

            self._max_results -= 1  # If this is causing issues, it's just pylance bugged/desynced...
            if self._max_results < 0:
                return

            self._buffer.append(await self._do_conversion(value))

    async def _do_conversion(self, data: RawResponse) -> T:
        return await self._converter(data)

    async def _flatten(self) -> list[T]:
        if not self._buffer:
            await self._call_next()

        return list(self._buffer)

    def __await__(self) -> Generator[Any, None, list[T]]:
        return self._flatten().__await__()

    def __aiter__(self) -> Self:
        return self

    async def __anext__(self) -> T:
        if not self._buffer:
            await self._call_next()

        try:
            data = self._buffer.popleft()
        except IndexError as e:
            raise StopAsyncIteration from e

        return data


class HTTPClient:
    __slots__ = ("_session", "_client_id", "user_agent")

    def __init__(self, session: aiohttp.ClientSession | None = None, *, client_id: str) -> None:
        self._session: aiohttp.ClientSession | None = session  # should be set on the first request
        self._client_id: str = client_id

        # User Agent...
        pyver = f"{sys.version_info[0]}.{sys.version_info[1]}"
        ua = "TwitchioClient (https://github.com/PythonistaGuild/TwitchIO {0}) Python/{1} aiohttp/{2}"
        self.user_agent: str = ua.format(__version__, pyver, aiohttp.__version__)

    @property
    def headers(self) -> dict[str, str]:
        return {"User-Agent": self.user_agent, "Client-ID": self._client_id}

    async def _init_session(self) -> None:
        if self._session and not self._session.closed:
            return

        logger.debug("Initialising a new session on %s.", self.__class__.__qualname__)

        session = self._session or aiohttp.ClientSession()
        session.headers.update(self.headers)

        self._session = session

    def clear(self) -> None:
        if self._session and self._session.closed:
            logger.debug(
                "Clearing %s session. A new session will be created on the next request.",
                self.__class__.__qualname__,
            )
            self._session = None

    async def close(self) -> None:
        if self._session and not self._session.closed:
            try:
                await self._session.close()
            except Exception as e:
                logger.debug(
                    "Ignoring exception caught while closing %s session: %s.",
                    self.__class__.__qualname__,
                    e,
                )

            self.clear()
            logger.debug("%s session closed successfully.", self.__class__.__qualname__)

    async def request(self, route: Route) -> RawResponse | str | None:
        await self._init_session()
        assert self._session is not None

        logger.debug("Attempting a request to %r with %s.", route, self.__class__.__qualname__)

        async with self._session.request(
            route.method,
            route.url,
            headers=route.headers,
            json=route.json or None,
        ) as resp:
            data: RawResponse | str = await json_or_text(resp)

            if resp.status >= 400:
                raise HTTPException(
                    f"Request {route} failed with status {resp.status}: {data}",
                    route=route,
                    status=resp.status,
                    extra=data,
                )

            if resp.status == 204:
                return None

        return data

    async def request_json(self, route: Route) -> Any:
        data = await self.request(route)

        if isinstance(data, str):
            # TODO: Add a HTTPException here.
            raise TypeError("Expected JSON data, but received text data.")

        return data

    async def _request_asset_head(self, url: str) -> dict[str, str]:
        await self._init_session()
        assert self._session is not None

        logger.debug('Attempting to request headers for asset "%s" with %s.', url, self.__class__.__qualname__)

        async with self._session.head(url) as resp:
            if resp.status != 200:
                msg = f'Failed to header for asset at "{url}" with status {resp.status}.'
                raise HTTPException(msg, status=resp.status, extra=await resp.text())

            return dict(resp.headers)

    async def _request_asset(self, asset: Asset, *, chunk_size: int = 1024) -> AsyncIterator[bytes]:
        await self._init_session()
        assert self._session is not None

        logger.debug('Attempting a request to asset "%r" with %s.', asset, self.__class__.__qualname__)

        async with self._session.get(asset.url) as resp:
            if resp.status != 200:
                msg = f'Failed to get asset at "{asset.url}" with status {resp.status}.'
                raise HTTPException(msg, status=resp.status, extra=await resp.text())

            headers: dict[str, str] = dict(resp.headers)
            asset._set_ext(headers)

            async for chunk in resp.content.iter_chunked(chunk_size):
                yield chunk

    def request_paginated(
        self,
        route: Route,
        max_results: int | None = None,
        *,
        converter: PaginatedConverter[T] | None = None,
    ) -> HTTPAsyncIterator[T]:
        iterator: HTTPAsyncIterator[T] = HTTPAsyncIterator(self, route, max_results, converter=converter)
        return iterator

    ### Ads ###

    async def start_commercial(self, broadcaster_id: str | int, length: int, token_for: str) -> StartCommercialResponse:
        data = {"broadcaster_id": broadcaster_id, "length": length}
        route: Route = Route("POST", "channels/commercial", json=data, token_for=token_for)
        return await self.request_json(route)

    async def get_ad_schedule(self, broadcaster_id: str | int, token_for: str) -> AdScheduleResponse:
        params = {"broadcaster_id": broadcaster_id}
        route: Route = Route("GET", "channels/ads", params=params, token_for=token_for)
        return await self.request_json(route)

    async def post_snooze_ad(self, broadcaster_id: str | int, token_for: str) -> SnoozeNextAdResponse:
        params = {"broadcaster_id": broadcaster_id}
        route: Route = Route("POST", "channels/ads/snooze", params=params, token_for=token_for)
        return await self.request_json(route)

    ### Analytics ###

    async def get_extension_analytics(
        self,
        *,
        token_for: str,
        extension_id: str | None = None,
        type: Literal["overview_v2"] = "overview_v2",
        started_at: datetime.date | None = None,
        ended_at: datetime.date | None = None,
        first: int = 20,
        max_results: int | None = None,
    ) -> HTTPAsyncIterator[ExtensionAnalytics]:
        params = {"type": type, "First": first}

        if extension_id:
            params["extension_id"] = extension_id

        def date_to_datetime_with_z(date: datetime.date) -> str:
            return datetime.datetime.combine(date, datetime.time(0, 0)).isoformat() + "Z"

        if started_at and ended_at:
            params["started_at"] = date_to_datetime_with_z(started_at)
            params["ended_at"] = date_to_datetime_with_z(ended_at)

        route: Route = Route("GET", "analytics/extensions", params=params, token_for=token_for)

        async def converter(data: ExtensionAnalyticsResponseData) -> ExtensionAnalytics:
            return ExtensionAnalytics(data)

        iterator = self.request_paginated(route, converter=converter, max_results=max_results)
        return iterator

    async def get_game_analytics(
        self,
        *,
        token_for: str,
        game_id: str | None = None,
        type: Literal["overview_v2"] = "overview_v2",
        started_at: datetime.date | None = None,
        ended_at: datetime.date | None = None,
        first: int = 20,
        max_results: int | None = None,
    ) -> HTTPAsyncIterator[GameAnalytics]:
        params = {"type": type, "First": first}

        if game_id:
            params["game_id"] = game_id

        def date_to_datetime_with_z(date: datetime.date) -> str:
            return datetime.datetime.combine(date, datetime.time(0, 0)).isoformat() + "Z"

        if started_at and ended_at:
            params["started_at"] = date_to_datetime_with_z(started_at)
            params["ended_at"] = date_to_datetime_with_z(ended_at)

        route: Route = Route("GET", "analytics/games", params=params, token_for=token_for)

        async def converter(data: GameAnalyticsResponseData) -> GameAnalytics:
            return GameAnalytics(data)

        iterator = self.request_paginated(route, converter=converter, max_results=max_results)
        return iterator

    ### Bits ###

    async def get_bits_leaderboard(
        self,
        *,
        broadcaster_id: str | int,
        token_for: str,
        count: int = 10,
        period: Literal["day", "week", "month", "year", "all"] = "all",
        started_at: datetime.datetime | None = None,
        user_id: str | int | None = None,
    ) -> BitsLeaderboardResponse:
        params: dict[str, str | int | datetime.datetime] = {
            "broadcaster_id": broadcaster_id,
            "count": count,
            "period": period,
        }

        if started_at is not None:
            params["started_at"] = started_at
        if user_id:
            params["user_id"] = user_id

        route: Route = Route("GET", "bits/leaderboard", params=params, token_for=token_for)
        return await self.request_json(route)

    async def get_cheermotes(
        self, broadcaster_id: str | int | None = None, token_for: str | None = None
    ) -> CheermotesResponse:
        params = {"broadcaster_id": broadcaster_id} if broadcaster_id is not None else {}
        route: Route = Route("GET", "bits/cheermotes", params=params, token_for=token_for)
        return await self.request_json(route)

    async def get_extension_transactions(
        self, *, extension_id: str, ids: list[str] | None = None, first: int = 20, max_results: int | None = None
    ) -> HTTPAsyncIterator[ExtensionTransaction]:
        params: dict[str, str | int | list[str]] = {"extension_id": extension_id, "first": first}
        if ids:
            params["id"] = ids
        route: Route = Route("GET", "extensions/transactions", params=params)

        async def converter(data: ExtensionTransactionsResponseData) -> ExtensionTransaction:
            return ExtensionTransaction(data, http=self)

        iterator: HTTPAsyncIterator[ExtensionTransaction] = self.request_paginated(
            route, converter=converter, max_results=max_results
        )
        return iterator

    ### Channels ###

    async def get_channel_info(
        self, broadcaster_ids: list[str | int], token_for: str | None = None
    ) -> ChannelInformationResponse:
        params = {"broadcaster_id": broadcaster_ids}
        route: Route = Route("GET", "channels", params=params, token_for=token_for)
        return await self.request_json(route)

    async def patch_channel_info(
        self,
        *,
        broadcaster_id: str | int,
        token_for: str,
        game_id: str | int | None = None,
        language: str | None = None,
        title: str | None = None,
        delay: int | None = None,
        tags: list[str] | None = None,
        branded_content: bool | None = None,
        classification_labels: list[
            dict[Literal["DrugsIntoxication", "SexualThemes", "ViolentGraphic", "Gambling", "ProfanityVulgarity"], bool]
        ]
        | None = None,
    ) -> None:
        params = {"broadcaster_id": broadcaster_id}

        data: dict[str, str | int | list[str] | list[dict[str, str | bool]]] = {
            k: v
            for k, v in {
                "game_id": game_id,
                "broadcaster_language": language,
                "title": title,
                "delay": delay,
                "tags": tags,
                "is_branded_content": branded_content,
            }.items()
            if v is not None
        }

        if classification_labels is not None:
            converted_labels = [
                {"id": label, "is_enabled": enabled}
                for item in classification_labels
                for label, enabled in item.items()
            ]
            data["content_classification_labels"] = converted_labels

        route: Route = Route("PATCH", "channels", params=params, json=data, token_for=token_for)
        return await self.request_json(route)

    async def get_channel_editors(self, broadcaster_id: str | int, token_for: str) -> ChannelEditorsResponse:
        params = {"broadcaster_id": broadcaster_id}
        route: Route = Route("GET", "channels/editors", params=params, token_for=token_for)
        return await self.request_json(route)

    async def get_followed_channels(
        self,
        *,
        user_id: str | int,
        token_for: str,
        broadcaster_id: str | int | None = None,
        first: int = 20,
    ) -> FollowedChannels:
        params = {"first": first, "user_id": user_id}

        if broadcaster_id is not None:
            params["broadcaster_id"] = broadcaster_id

        route = Route("GET", "channels/followed", params=params, token_for=token_for)

        async def converter(data: FollowedChannelsResponseData) -> FollowedChannelsEvent:
            return FollowedChannelsEvent(data, http=self)

        from .models.channels import FollowedChannels

        iterator = self.request_paginated(route, converter=converter)
        data = await self.request_json(route)
        return FollowedChannels(data, iterator)

    async def get_channel_followers(
        self,
        *,
        broadcaster_id: str | int,
        token_for: str,
        user_id: str | int | None = None,
        first: int = 20,
    ) -> ChannelFollowers:
        params = {"first": first, "broadcaster_id": broadcaster_id}

        if user_id is not None:
            params["user_id"] = broadcaster_id

        route = Route("GET", "channels/followers", params=params, token_for=token_for)

        async def converter(data: ChannelFollowersResponseData) -> ChannelFollowerEvent:
            return ChannelFollowerEvent(data, http=self)

        iterator = self.request_paginated(route, converter=converter)
        data = await self.request_json(route)
        return ChannelFollowers(data, iterator)

    ### Channel Points ###

    async def post_custom_reward(
        self,
        *,
        broadcaster_id: str,
        token_for: str,
        title: str,
        cost: int,
        prompt: str | None = None,
        enabled: bool = True,
        background_color: str | Colour | None = None,
        max_per_stream: int | None = None,
        max_per_user: int | None = None,
        global_cooldown: int | None = None,
        skip_queue: bool = False,
    ) -> CustomRewardsResponse:
        params = {"broadcaster_id": broadcaster_id}
        data = {
            "title": title,
            "cost": cost,
            "is_enabled": enabled,
            "should_redemptions_skip_request_queue": skip_queue,
        }

        if prompt is not None:
            data["prompt"] = prompt
            data["is_user_input_required"] = True
        if background_color:
            if isinstance(background_color, Colour):
                background_color = str(background_color)
            data["background_color"] = background_color
        if max_per_stream:
            data["max_per_stream"] = max_per_stream
            data["is_max_per_stream_enabled"] = True
        if max_per_user:
            data["max_per_user_per_stream"] = max_per_user
            data["is_max_per_user_per_stream_enabled"] = True
        if global_cooldown:
            data["global_cooldown_seconds"] = global_cooldown
            data["is_global_cooldown_enabled"] = True

        route: Route = Route("POST", "channel_points/custom_rewards", params=params, json=data, token_for=token_for)
        return await self.request_json(route)

    async def delete_custom_reward(self, broadcaster_id: str, reward_id: str, token_for: str) -> None:
        params = {"broadcaster_id": broadcaster_id, "id": reward_id}
        route: Route = Route("DELETE", "channel_points/custom_rewards", params=params, token_for=token_for)
        return await self.request_json(route)

    async def get_custom_reward(
        self, *, broadcaster_id: str, token_for: str, reward_ids: list[str] | None = None, manageable: bool = False
    ) -> CustomRewardsResponse:
        params: dict[str, str | bool | list[str]] = {
            "broadcaster_id": broadcaster_id,
            "only_manageable_rewards": manageable,
        }

        if reward_ids is not None:
            params["id"] = reward_ids

        route: Route = Route("GET", "channel_points/custom_rewards", params=params, token_for=token_for)
        return await self.request_json(route)

    async def patch_custom_reward(
        self,
        *,
        broadcaster_id: str,
        token_for: str,
        reward_id: str,
        title: str | None = None,
        cost: int | None = None,
        prompt: str | None = None,
        enabled: bool | None = None,
        background_color: str | Colour | None = None,
        user_input_required: bool | None = None,
        max_per_stream: int | None = None,
        max_per_user: int | None = None,
        global_cooldown: int | None = None,
        skip_queue: bool | None = None,
    ) -> CustomRewardsResponse:
        params = {
            "broadcaster_id": broadcaster_id,
            "id": reward_id,
        }

        data: dict[str, str | int | bool] = {}

        if title is not None:
            data["title"] = title
        if cost is not None:
            data["cost"] = cost
        if prompt is not None:
            data["prompt"] = prompt
            data["user_input_required"] = True
        if enabled is not None:
            data["is_enabled"] = enabled
        if background_color:
            if isinstance(background_color, Colour):
                background_color = str(background_color)
            data["background_color"] = background_color
        if user_input_required is not None:
            data["is_user_input_required"] = user_input_required
        if skip_queue is not None:
            data["should_redemptions_skip_request_queue"] = skip_queue
        if max_per_stream is not None:
            data["max_per_stream"] = max_per_stream
            data["is_max_per_stream_enabled"] = max_per_stream != 0
        if max_per_user is not None:
            data["max_per_user_per_stream"] = max_per_user
            data["is_max_per_user_per_stream_enabled"] = max_per_user != 0
        if global_cooldown is not None:
            data["global_cooldown_seconds"] = global_cooldown
            data["is_global_cooldown_enabled"] = global_cooldown != 0

        route: Route = Route("PATCH", "channel_points/custom_rewards", params=params, json=data, token_for=token_for)
        return await self.request_json(route)

    async def get_custom_reward_redemptions(
        self,
        *,
        broadcaster_id: str,
        token_for: str,
        reward_id: str,
        parent_reward: CustomReward,
        status: Literal["CANCELED", "FULFILLED", "UNFULFILLED"] | None = None,
        ids: list[str] | None = None,
        sort: Literal["OLDEST", "NEWEST"] = "OLDEST",
        first: int = 20,
    ) -> HTTPAsyncIterator[CustomRewardRedemption]:
        params: dict[str, str | int | list[str]] = {
            "broadcaster_id": broadcaster_id,
            "reward_id": reward_id,
            "sort": sort,
            "First": first,
        }
        if ids is None and status is None:
            raise ValueError("You must provide at least a status if not providing any ids.")

        if ids is not None:
            params["id"] = ids
        if status is not None:
            params["status"] = status

        route: Route = Route("GET", "channel_points/custom_rewards/redemptions", params=params, token_for=token_for)

        async def converter(data: CustomRewardRedemptionResponseData) -> CustomRewardRedemption:
            return CustomRewardRedemption(data, parent_reward=parent_reward, http=self)

        iterator = self.request_paginated(route, converter=converter)
        return iterator

    async def patch_custom_reward_redemption(
        self,
        *,
        broadcaster_id: str,
        token_for: str,
        reward_id: str,
        id: str,
        status: Literal["CANCELED", "FULFILLED"],
    ) -> CustomRewardRedemptionResponse:
        params = {"broadcaster_id": broadcaster_id, "reward_id": reward_id, "id": id}
        data = {"status": status}

        route: Route = Route(
            "PATCH", "channel_points/custom_rewards/redemptions", params=params, json=data, token_for=token_for
        )
        return await self.request_json(route)

    ### Charity ###

    async def get_charity_campaign(self, broadcaster_id: str, token_for: str) -> CharityCampaignResponse:
        params = {"broadcaster_id": broadcaster_id}
        route: Route = Route("GET", "charity/campaigns", params=params, token_for=token_for)
        return await self.request_json(route)

    async def get_charity_donations(
        self, broadcaster_id: str, token_for: str, first: int = 20, max_results: int | None = None
    ) -> HTTPAsyncIterator[CharityDonation]:
        params = {"broadcaster_id": broadcaster_id, "first": first}
        route: Route = Route("GET", "charity/donations", params=params, token_for=token_for)

        async def converter(data: CharityCampaignDonationsResponseData) -> CharityDonation:
            return CharityDonation(data, http=self)

        iterator = self.request_paginated(route, converter=converter, max_results=max_results)
        return iterator

    ### Chat ###

    async def get_chatters(
        self,
        token_for: str,
        broadcaster_id: str | int,
        moderator_id: str | int,
        first: int = 100,
        max_results: int | None = None,
    ) -> Chatters:
        params = {"broadcaster_id": broadcaster_id, "moderator_id": moderator_id, "first": first}
        route: Route = Route("GET", "chat/chatters", params=params, token_for=token_for)

        async def converter(data: ChattersResponseData) -> PartialUser:
            return PartialUser(data["user_id"], data["user_login"], http=self)

        iterator = self.request_paginated(route, converter=converter, max_results=max_results)
        data = await self.request_json(route)
        return Chatters(iterator, data)

    async def get_global_chat_badges(self, token_for: str | None = None) -> GlobalChatBadgesResponse:
        route: Route = Route("GET", "chat/badges/global", token_for=token_for)
        return await self.request_json(route)

    async def get_user_chat_color(
        self, user_ids: list[str | int], token_for: str | None = None
    ) -> UserChatColorResponse:
        params: dict[str, list[str | int]] = {"user_id": user_ids}
        route: Route = Route("GET", "chat/color", params=params, token_for=token_for)
        return await self.request_json(route)

    async def get_channel_emotes(
        self, broadcaster_id: str | int, token_for: str | None = None
    ) -> ChannelEmotesResponse:
        params = {"broadcaster_id": broadcaster_id}
        route: Route = Route("GET", "chat/emotes", params=params, token_for=token_for)
        return await self.request_json(route)

    async def get_global_emotes(self, token_for: str | None = None) -> GlobalEmotesResponse:
        route: Route = Route("GET", "chat/emotes/global", token_for=token_for)
        return await self.request_json(route)

    async def get_emote_sets(self, emote_set_ids: list[str], token_for: str | None = None) -> EmoteSetsResponse:
        params = {"emote_set_id": emote_set_ids}
        route: Route = Route("GET", "chat/emotes/set", params=params, token_for=token_for)
        return await self.request_json(route)

    async def get_channel_chat_badges(
        self, broadcaster_id: str, token_for: str | None = None
    ) -> ChannelChatBadgesResponse:
        params = {"broadcaster_id": broadcaster_id}
        route: Route = Route("GET", "chat/badges", params=params, token_for=token_for)
        return await self.request_json(route)

    async def get_channel_chat_settings(
        self, broadcaster_id: str, moderator_id: str | int | None = None, token_for: str | None = None
    ) -> ChatSettingsResponse:
        params = {"broadcaster_id": broadcaster_id}
        if moderator_id is not None:
            params["moderator_id"] = str(moderator_id)
        route: Route = Route("GET", "chat/settings", params=params, token_for=token_for)
        return await self.request_json(route)

    async def get_user_emotes(
        self, user_id: str, token_for: str, broadcaster_id: str | int | None = None, max_results: int | None = None
    ) -> HTTPAsyncIterator[UserEmote]:
        params = {"user_id": user_id}
        if broadcaster_id is not None:
            params["broadcaster_id"] = str(broadcaster_id)

        route: Route = Route("GET", "chat/emotes/user", params=params, token_for=token_for)

        data = await self.request_json(route)
        template: str = data["template"]

        async def converter(data: UserEmotesResponseData) -> UserEmote:
            return UserEmote(data, template=template, http=self)

        iterator = self.request_paginated(route, converter=converter, max_results=max_results)
        return iterator

    async def patch_chat_settings(
        self,
        broadcaster_id: str | int,
        moderator_id: str | int,
        token_for: str,
        emote_mode: bool | None = None,
        follower_mode: bool | None = None,
        follower_mode_duration: int | None = None,
        slow_mode: bool | None = None,
        slow_mode_wait_time: int | None = None,
        subscriber_mode: bool | None = None,
        unique_chat_mode: bool | None = None,
        non_moderator_chat_delay: bool | None = None,
        non_moderator_chat_delay_duration: Literal[2, 4, 6] | None = None,
    ) -> ChatSettingsResponse:
        params = {"broadcaster_id": broadcaster_id, "moderator_id": moderator_id}

        _data = {
            "emote_mode": emote_mode,
            "follower_mode": follower_mode,
            "follower_mode_duration": follower_mode_duration,
            "slow_mode": slow_mode,
            "slow_mode_wait_time": slow_mode_wait_time,
            "subscriber_mode": subscriber_mode,
            "unique_chat_mode": unique_chat_mode,
            "non_moderator_chat_delay": non_moderator_chat_delay,
            "non_moderator_chat_delay_duration": non_moderator_chat_delay_duration,
        }
        data = {k: v for k, v in _data.items() if v is not None}

        route: Route = Route("PATCH", "chat/settings", params=params, json=data, token_for=token_for)
        return await self.request_json(route)

    async def post_chat_announcement(
        self,
        broadcaster_id: str | int,
        moderator_id: str | int,
        token_for: str,
        message: str,
        color: Literal["blue", "green", "orange", "purple", "primary"] = "primary",
    ) -> None:
        params = {"broadcaster_id": broadcaster_id, "moderator_id": moderator_id}
        data = {"color": color, "message": message}
        route: Route = Route("POST", "chat/announcements", json=data, params=params, token_for=token_for)
        return await self.request_json(route)

    async def post_chat_shoutout(
        self,
        broadcaster_id: str | int,
        to_broadcaster_id: str | int,
        moderator_id: str | int,
        token_for: str,
    ) -> None:
        params = {
            "broadcaster_id": broadcaster_id,
            "moderator_id": moderator_id,
            "to_broadcaster_id": to_broadcaster_id,
        }
        route: Route = Route("POST", "chat/shoutouts", params=params, token_for=token_for)
        return await self.request_json(route)

    async def post_chat_message(
        self,
        broadcaster_id: str,
        sender_id: str | int,
        message: str,
        token_for: str,
        reply_to_message_id: str | None = None,
    ) -> SendChatMessageResponse:
        data = {"broadcaster_id": broadcaster_id, "sender_id": sender_id, "message": message}
        if reply_to_message_id is not None:
            data["reply_parent_message_id"] = reply_to_message_id

        route: Route = Route("POST", "chat/messages", json=data, token_for=token_for)
        return await self.request_json(route)

    async def put_user_chat_color(self, user_id: str | int, color: str, token_for: str) -> None:
        params = {"user_id": user_id, "color": color}
        route: Route = Route("PUT", "chat/color", params=params, token_for=token_for)
        print(route.params)
        return await self.request_json(route)

    ### Clips ###

    async def get_clips(
        self,
        *,
        first: int,
        broadcaster_id: str | None = None,
        game_id: str | None = None,
        clip_ids: list[str] | None = None,
        started_at: datetime.datetime | None = None,
        ended_at: datetime.datetime | None = None,
        is_featured: bool | None = None,
        token_for: str | None = None,
        max_results: int | None = None,
    ) -> HTTPAsyncIterator[Clip]:
        params: dict[str, str | int | list[str]] = {"first": first}
        if broadcaster_id:
            params["broadcaster_id"] = broadcaster_id
        elif game_id:
            params["game_id"] = game_id
        elif clip_ids:
            params["id"] = clip_ids

        if started_at:
            params["started_at"] = started_at.isoformat()
        if ended_at:
            params["ended_at"] = ended_at.isoformat()
        if is_featured is not None:
            params["is_featured"] = is_featured

        route: Route = Route("GET", "clips", params=params, token_for=token_for)

        async def converter(data: ClipsResponseData) -> Clip:
            return Clip(data, http=self)

        iterator: HTTPAsyncIterator[Clip] = self.request_paginated(route, converter=converter, max_results=max_results)
        return iterator

    async def post_create_clip(
        self, *, broadcaster_id: str | int, token_for: str, has_delay: bool = False
    ) -> CreateClipResponse:
        params = {"broadcaster_id": broadcaster_id, "has_delay": has_delay}
        route: Route = Route("POST", "clips", params=params, token_for=token_for)
        return await self.request_json(route)

    ### Conduits ###

    async def create_conduit(self, shard_count: int, /) -> ConduitPayload:
        params = {"shard_count": shard_count}
        route: Route = Route("POST", "eventsub/conduits", params=params)
        return await self.request_json(route)

    async def get_conduits(self) -> ConduitPayload:
        route = Route("GET", "eventsub/conduits")
        return await self.request_json(route)

    async def get_conduit_shards(self, conduit_id: str, /) -> HTTPAsyncIterator[Shard]:
        params = {"conduit_id": conduit_id}

        async def converter(data: ShardData) -> Shard:
            return Shard(data=data)

        route: Route = Route("GET", "eventsub/conduits/shards", params=params)
        iterator = self.request_paginated(route, converter=converter)
        return iterator

    ### CCLs ###

    async def get_content_classification_labels(
        self, locale: str, token_for: str | None = None
    ) -> ContentClassificationLabelsResponse:
        params: dict[str, str] = {"locale": locale}
        route: Route = Route("GET", "content_classification_labels", params=params, token_for=token_for)
        return await self.request_json(route)

    ### Entitlements ###

    ### Extensions ###

    ### EventSub ###

    ### Games ###

    async def get_top_games(
        self, first: int, token_for: str | None = None, max_results: int | None = None
    ) -> HTTPAsyncIterator[Game]:
        params: dict[str, int] = {"first": first}
        route: Route = Route("GET", "games/top", params=params, token_for=token_for)

        async def converter(data: TopGamesResponseData) -> Game:
            return Game(data, http=self)

        iterator: HTTPAsyncIterator[Game] = self.request_paginated(route, converter=converter, max_results=max_results)
        return iterator

    async def get_games(
        self,
        *,
        names: list[str] | None = None,
        ids: list[str] | None = None,
        igdb_ids: list[str] | None = None,
        token_for: str | None = None,
    ) -> GamesResponse:
        params: dict[str, list[str]] = {}

        if names is not None:
            params["name"] = names
        if ids is not None:
            params["id"] = ids
        if igdb_ids is not None:
            params["igdb_id"] = igdb_ids

        route: Route = Route("GET", "games", params=params, token_for=token_for)

        return await self.request_json(route)

    ### Goals ###

    async def get_creator_goals(self, broadcaster_id: str | int, token_for: str) -> CreatorGoalsResponse:
        params = {"broadcaster_id": broadcaster_id}
        route: Route = Route("GET", "goals", params=params, token_for=token_for)
        return await self.request_json(route)

    ### Guest Start ###

    ### Hype Train ###

    async def get_hype_train_events(
        self, broadcaster_id: str | int, token_for: str, first: int = 1, max_results: int | None = None
    ) -> HTTPAsyncIterator[HypeTrainEvent]:
        params = {"broadcaster_id": broadcaster_id, "first": first}

        route: Route = Route("GET", "hypetrain/events", params=params, token_for=token_for)

        async def converter(data: HypeTrainEventsResponseData) -> HypeTrainEvent:
            return HypeTrainEvent(data, http=self)

        iterator: HTTPAsyncIterator[HypeTrainEvent] = self.request_paginated(
            route, converter=converter, max_results=max_results
        )
        return iterator

    ### Moderation ###

    async def post_check_automod_status(
        self, broadcaster_id: str | int, messages: list[AutomodCheckMessage], token_for: str
    ) -> CheckAutomodStatusResponse:
        params = {"broadcaster_id": broadcaster_id}
        msg = [x._to_dict() for x in messages]
        data = {"data": msg}
        route: Route = Route("POST", "moderation/enforcements/status", params=params, json=data, token_for=token_for)
        return await self.request_json(route)

    async def post_manage_automod_messages(
        self, user_id: str | int, msg_id: str, action: Literal["ALLOW", "DENY"], token_for: str
    ) -> None:
        data = {"user_id": user_id, "msg_id": msg_id, "action": action}
        route: Route = Route("POST", "moderation/automod/message", json=data, token_for=token_for)
        return await self.request_json(route)

    async def get_automod_settings(
        self, broadcaster_id: str | int, moderator_id: str | int, token_for: str
    ) -> AutomodSettingsResponse:
        params = {"broadcaster_id": broadcaster_id, "moderator_id": moderator_id}
        route: Route = Route("GET", "moderation/automod/settings", params=params, token_for=token_for)
        return await self.request_json(route)

    async def put_automod_settings(
        self, broadcaster_id: str | int, moderator_id: str | int, settings: AutomodSettings, token_for: str
    ) -> AutomodSettingsResponse:
        params = {"broadcaster_id": broadcaster_id, "moderator_id": moderator_id}
        data = settings.to_dict()
        route: Route = Route("PUT", "moderation/automod/settings", params=params, json=data, token_for=token_for)
        return await self.request_json(route)

    async def get_banned_users(
        self,
        broadcaster_id: str | int,
        token_for: str,
        user_ids: list[str | int] | None = None,
        first: int = 20,
        max_results: int | None = None,
    ) -> HTTPAsyncIterator[BannedUser]:
        params: dict[str, str | int | list[str | int]] = {"broadcaster_id": broadcaster_id, "first": first}
        if user_ids is not None:
            params["user_id"] = user_ids

        route: Route = Route("GET", "moderation/banned", params=params, token_for=token_for)

        async def converter(data: BannedUsersResponseData) -> BannedUser:
            return BannedUser(data, http=self)

        iterator: HTTPAsyncIterator[BannedUser] = self.request_paginated(
            route, converter=converter, max_results=max_results
        )
        return iterator

    async def post_ban_user(
        self,
        broadcaster_id: str | int,
        moderator_id: str | int,
        token_for: str,
        user_id: str | int,
        duration: int | None = None,
        reason: str | None = None,
    ) -> BanUserResponse:
        params = {"broadcaster_id": broadcaster_id, "moderator_id": moderator_id}
        data = {"user_id": user_id}
        if duration is not None:
            data["duration"] = duration
        if reason is not None:
            data["reason"] = reason
        route: Route = Route("POST", "moderation/bans", params=params, json=data, token_for=token_for)
        return await self.request_json(route)

    async def delete_unban_user(
        self,
        broadcaster_id: str | int,
        moderator_id: str | int,
        token_for: str,
        user_id: str | int,
    ) -> None:
        params = {"broadcaster_id": broadcaster_id, "moderator_id": moderator_id, "user_id": user_id}
        route: Route = Route("DELETE", "moderation/bans", params=params, token_for=token_for)
        return await self.request_json(route)

    async def get_unban_requests(
        self,
        broadcaster_id: str | int,
        moderator_id: str | int,
        token_for: str,
        status: Literal["pending", "approved", "denied", "acknowledged", "canceled"],
        user_id: str | int | None = None,
        first: int = 20,
        max_results: int | None = None,
    ) -> HTTPAsyncIterator[UnbanRequest]:
        params = {"broadcaster_id": broadcaster_id, "moderator_id": moderator_id, "status": status, "first": first}
        if user_id is not None:
            params["user_id"] = user_id

        route: Route = Route("GET", "moderation/unban_requests", params=params, token_for=token_for)

        async def converter(data: UnbanRequestsResponseData) -> UnbanRequest:
            return UnbanRequest(data, http=self)

        iterator: HTTPAsyncIterator[UnbanRequest] = self.request_paginated(
            route, converter=converter, max_results=max_results
        )
        return iterator

    async def patch_unban_requests(
        self,
        broadcaster_id: str | int,
        moderator_id: str | int,
        token_for: str,
        status: Literal["approved", "denied"],
        unban_request_id: str,
        resolution_text: str | None = None,
    ) -> ResolveUnbanRequestsResponse:
        params = {
            "broadcaster_id": broadcaster_id,
            "moderator_id": moderator_id,
            "status": status,
            "unban_request_id": unban_request_id,
        }
        if resolution_text is not None:
            params["resolution_text"] = resolution_text
        route: Route = Route("PATCH", "moderation/unban_requests", params=params, token_for=token_for)
        return await self.request_json(route)

    async def get_blocked_terms(
        self,
        broadcaster_id: str | int,
        moderator_id: str | int,
        token_for: str,
        first: int = 20,
        max_results: int | None = None,
    ) -> HTTPAsyncIterator[BlockedTerm]:
        params = {"broadcaster_id": broadcaster_id, "moderator_id": moderator_id, "first": first}

        route: Route = Route("GET", "moderation/blocked_terms", params=params, token_for=token_for)

        async def converter(data: BlockedTermsResponseData) -> BlockedTerm:
            return BlockedTerm(data, http=self)

        iterator: HTTPAsyncIterator[BlockedTerm] = self.request_paginated(
            route, converter=converter, max_results=max_results
        )
        return iterator

    async def post_blocked_term(
        self, broadcaster_id: str | int, moderator_id: str | int, token_for: str, text: str
    ) -> AddBlockedTermResponse:
        params = {"broadcaster_id": broadcaster_id, "moderator_id": moderator_id}
        data = {"text": text}
        route: Route = Route("POST", "moderation/blocked_terms", params=params, json=data, token_for=token_for)
        return await self.request_json(route)

    async def delete_blocked_term(
        self, broadcaster_id: str | int, moderator_id: str | int, token_for: str, id: str
    ) -> None:
        params = {"broadcaster_id": broadcaster_id, "moderator_id": moderator_id, "id": id}
        route: Route = Route("DELETE", "moderation/blocked_terms", params=params, token_for=token_for)
        return await self.request_json(route)

    async def delete_chat_message(
        self, broadcaster_id: str | int, moderator_id: str | int, token_for: str, message_id: str | None = None
    ) -> None:
        params = {"broadcaster_id": broadcaster_id, "moderator_id": moderator_id}
        if message_id is not None:
            params["message_id"] = message_id
        route: Route = Route("DELETE", "moderation/chat", params=params, token_for=token_for)
        return await self.request_json(route)

    async def get_moderated_channels(
        self, user_id: str | int, token_for: str, first: int = 20, max_results: int | None = None
    ) -> HTTPAsyncIterator[PartialUser]:
        params = {"user_id": user_id, "first": first}

        route: Route = Route("GET", "moderation/channels", params=params, token_for=token_for)

        async def converter(data: ModeratedChannelsResponseData) -> PartialUser:
            return PartialUser(data["broadcaster_id"], data["broadcaster_login"], http=self)

        iterator: HTTPAsyncIterator[PartialUser] = self.request_paginated(
            route, converter=converter, max_results=max_results
        )
        return iterator

    async def get_moderators(
        self,
        broadcaster_id: str | int,
        token_for: str,
        user_ids: list[str | int] | None = None,
        first: int = 20,
        max_results: int | None = None,
    ) -> HTTPAsyncIterator[PartialUser]:
        params: dict[str, str | int | list[str | int]] = {"broadcaster_id": broadcaster_id, "first": first}

        if user_ids is not None:
            params["user_id"] = user_ids

        route: Route = Route("GET", "moderation/moderators", params=params, token_for=token_for)

        async def converter(data: ModeratorsResponseData) -> PartialUser:
            return PartialUser(data["user_id"], data["user_login"], http=self)

        iterator: HTTPAsyncIterator[PartialUser] = self.request_paginated(
            route, converter=converter, max_results=max_results
        )
        return iterator

    async def post_channel_moderator(
        self,
        broadcaster_id: str | int,
        token_for: str,
        user_id: str | int,
    ) -> None:
        params = {"broadcaster_id": broadcaster_id, "user_id": user_id}
        route: Route = Route("POST", "moderation/moderators", params=params, token_for=token_for)
        return await self.request_json(route)

    async def delete_channel_moderator(
        self,
        broadcaster_id: str | int,
        token_for: str,
        user_id: str | int,
    ) -> None:
        params = {"broadcaster_id": broadcaster_id, "user_id": user_id}
        route: Route = Route("DELETE", "moderation/moderators", params=params, token_for=token_for)
        return await self.request_json(route)

    async def get_vips(
        self,
        broadcaster_id: str | int,
        token_for: str,
        user_ids: list[str | int] | None = None,
        first: int = 20,
        max_results: int | None = None,
    ) -> HTTPAsyncIterator[PartialUser]:
        params: dict[str, str | int | list[str | int]] = {"broadcaster_id": broadcaster_id, "first": first}

        if user_ids is not None:
            params["user_id"] = user_ids

        route: Route = Route("GET", "channels/vips", params=params, token_for=token_for)

        async def converter(data: ModeratorsResponseData) -> PartialUser:
            return PartialUser(data["user_id"], data["user_login"], http=self)

        iterator: HTTPAsyncIterator[PartialUser] = self.request_paginated(
            route, converter=converter, max_results=max_results
        )
        return iterator

    async def add_vip(
        self,
        broadcaster_id: str | int,
        token_for: str,
        user_id: str | int,
    ) -> None:
        params = {"broadcaster_id": broadcaster_id, "user_id": user_id}
        route: Route = Route("POST", "channels/vips", params=params, token_for=token_for)
        return await self.request_json(route)

    async def delete_vip(
        self,
        broadcaster_id: str | int,
        token_for: str,
        user_id: str | int,
    ) -> None:
        params = {"broadcaster_id": broadcaster_id, "user_id": user_id}
        route: Route = Route("DELETE", "channels/vips", params=params, token_for=token_for)
        return await self.request_json(route)

    async def put_shield_mode_status(
        self,
        broadcaster_id: str | int,
        moderator_id: str | int,
        token_for: str,
        active: bool,
    ) -> ShieldModeStatusResponse:
        params = {"broadcaster_id": broadcaster_id, "moderator_id": moderator_id}
        data = {"is_active": active}
        route: Route = Route("PUT", "moderation/shield_mode", params=params, json=data, token_for=token_for)
        return await self.request_json(route)

    async def get_shield_mode_status(
        self, broadcaster_id: str | int, moderator_id: str | int, token_for: str
    ) -> ShieldModeStatusResponse:
        params = {"broadcaster_id": broadcaster_id, "moderator_id": moderator_id}
        route: Route = Route("GET", "moderation/shield_mode", params=params, token_for=token_for)
        return await self.request_json(route)

    ### Polls ###

    async def get_polls(
        self,
        broadcaster_id: str | int,
        token_for: str,
        ids: list[str] | None = None,
        first: int = 20,
        max_results: int | None = None,
    ) -> HTTPAsyncIterator[Poll]:
        params: dict[str, str | int | list[str]] = {"broadcaster_id": broadcaster_id, "first": first}

        if ids is not None:
            params["id"] = ids

        route: Route = Route("GET", "polls", params=params, token_for=token_for)

        async def converter(data: PollsResponseData) -> Poll:
            return Poll(data, http=self)

        iterator: HTTPAsyncIterator[Poll] = self.request_paginated(route, converter=converter, max_results=max_results)
        return iterator

    async def post_poll(
        self,
        broadcaster_id: str | int,
        title: str,
        choices: list[str],
        duration: int,
        token_for: str,
        channel_points_voting_enabled: bool = False,
        channel_points_per_vote: int | None = None,
    ) -> PollsResponse:
        _choices = [{"title": t} for t in choices]
        data = {
            "broadcaster_id": broadcaster_id,
            "title": title,
            "choices": _choices,
            "duration": duration,
            "channel_points_voting_enabled": channel_points_voting_enabled,
        }
        if channel_points_per_vote is not None:
            data["channel_points_per_vote"] = channel_points_per_vote
        route: Route = Route("POST", "polls", json=data, token_for=token_for)
        return await self.request_json(route)

    async def patch_poll(
        self, broadcaster_id: str | int, id: str, status: Literal["ARCHIVED", "TERMINATED"], token_for: str
    ) -> PollsResponse:
        data = {
            "broadcaster_id": broadcaster_id,
            "id": id,
            "status": status,
        }
        route: Route = Route("PATCH", "polls", json=data, token_for=token_for)
        return await self.request_json(route)

    ### Predictions ###

    async def get_predictions(
        self,
        broadcaster_id: str | int,
        token_for: str,
        ids: list[str] | None = None,
        first: int = 20,
        max_results: int | None = None,
    ) -> HTTPAsyncIterator[Prediction]:
        params: dict[str, str | int | list[str]] = {"broadcaster_id": broadcaster_id, "first": first}

        if ids is not None:
            params["id"] = ids

        route: Route = Route("GET", "predictions", params=params, token_for=token_for)

        async def converter(data: PredictionsResponseData) -> Prediction:
            return Prediction(data, http=self)

        iterator: HTTPAsyncIterator[Prediction] = self.request_paginated(
            route, converter=converter, max_results=max_results
        )
        return iterator

    async def post_prediction(
        self,
        broadcaster_id: str | int,
        title: str,
        outcomes: list[str],
        prediction_window: int,
        token_for: str,
    ) -> PredictionsResponse:
        _outcomes = [{"title": t} for t in outcomes]
        data = {
            "broadcaster_id": broadcaster_id,
            "title": title,
            "outcomes": _outcomes,
            "prediction_window": prediction_window,
        }
        route: Route = Route("POST", "predictions", json=data, token_for=token_for)
        return await self.request_json(route)

    async def patch_prediction(
        self,
        broadcaster_id: str | int,
        id: str,
        status: Literal["RESOLVED", "CANCELED", "LOCKED"],
        token_for: str,
        winning_outcome_id: str | None = None,
    ) -> PredictionsResponse:
        data = {
            "broadcaster_id": broadcaster_id,
            "id": id,
            "status": status,
        }
        if winning_outcome_id is not None:
            data["winning_outcome_id"] = winning_outcome_id
        route: Route = Route("PATCH", "predictions", json=data, token_for=token_for)
        return await self.request_json(route)

    ### Raids ###

    async def post_raid(
        self, from_broadcaster_id: str | int, to_broadcaster_id: str | int, token_for: str
    ) -> StartARaidResponse:
        params = {"from_broadcaster_id": from_broadcaster_id, "to_broadcaster_id": to_broadcaster_id}
        route: Route = Route("POST", "raids", params=params, token_for=token_for)
        return await self.request_json(route)

    async def delete_raid(self, broadcaster_id: str | int, token_for: str) -> None:
        params = {"broadcaster_id": broadcaster_id}
        route: Route = Route("DELETE", "raids", params=params, token_for=token_for)
        return await self.request_json(route)

    ### Schedule ###

    ### Search ###

    async def get_search_categories(
        self, *, query: str, first: int, token_for: str | None = None, max_results: int | None = None
    ) -> HTTPAsyncIterator[Game]:
        params: dict[str, str | int | Sequence[str | int]] = {
            "query": query,
            "first": first,
        }
        route: Route = Route("GET", "search/categories", params=params, token_for=token_for)

        async def converter(data: GamesResponseData) -> Game:
            return Game(data, http=self)

        iterator: HTTPAsyncIterator[Game] = self.request_paginated(route, converter=converter, max_results=max_results)
        return iterator

    async def get_search_channels(
        self,
        *,
        query: str,
        first: int,
        live: bool = False,
        token_for: str | None = None,
        max_results: int | None = None,
    ) -> HTTPAsyncIterator[SearchChannel]:
        params: dict[str, str | int] = {"query": query, "live_only": live, "first": first}
        route: Route = Route("GET", "search/channels", params=params, token_for=token_for)

        async def converter(data: SearchChannelsResponseData) -> SearchChannel:
            return SearchChannel(data, http=self)

        iterator: HTTPAsyncIterator[SearchChannel] = self.request_paginated(
            route, converter=converter, max_results=max_results
        )
        return iterator

    ### Streams ###

    async def get_streams(
        self,
        *,
        first: int = 20,
        user_ids: list[int | str] | None = None,
        game_ids: list[int | str] | None = None,
        user_logins: list[int | str] | None = None,
        languages: list[str] | None = None,
        token_for: str | None = None,
        type: Literal["all", "live"] = "all",
        max_results: int | None = None,
    ) -> HTTPAsyncIterator[Stream]:
        params: dict[str, str | int | Sequence[str | int]] = {
            "type": type,
            "first": first,
        }

        if user_ids is not None:
            params["user_id"] = user_ids
        if game_ids is not None:
            params["game_ids"] = game_ids
        if user_logins is not None:
            params["user_login"] = user_logins
        if languages is not None:
            params["language"] = languages

        route: Route = Route("GET", "streams", params=params, token_for=token_for)

        async def converter(data: StreamsResponseData) -> Stream:
            return Stream(data, http=self)

        iterator: HTTPAsyncIterator[Stream] = self.request_paginated(
            route, converter=converter, max_results=max_results
        )
        return iterator

    async def get_stream_key(self, broadcaster_id: str | int, token_for: str) -> StreamKeyResponse:
        params = {"broadcaster_id": broadcaster_id}
        route: Route = Route("GET", "streams/key", params=params, token_for=token_for)
        return await self.request_json(route)

    async def get_followed_streams(
        self, *, user_id: str | int, token_for: str, first: int = 100, max_results: int | None = None
    ) -> HTTPAsyncIterator[Stream]:
        params = {
            "user_id": user_id,
            "first": first,
        }

        route: Route = Route("GET", "streams/followed", params=params, token_for=token_for)

        async def converter(data: StreamsResponseData) -> Stream:
            return Stream(data, http=self)

        iterator: HTTPAsyncIterator[Stream] = self.request_paginated(
            route, converter=converter, max_results=max_results
        )
        return iterator

    async def post_stream_marker(
        self, user_id: str | int, token_for: str, description: str | None = None
    ) -> CreateStreamMarkerResponse:
        data = {"user_id": user_id}
        if description is not None:
            data["description"] = description
        route: Route = Route("POST", "streams/markers", json=data, token_for=token_for)
        return await self.request_json(route)

    async def get_stream_markers(
        self,
        *,
        user_id: str | int | None = None,
        video_id: str | None = None,
        token_for: str,
        first: int = 20,
        max_results: int | None = None,
    ) -> HTTPAsyncIterator[VideoMarkers]:
        params: dict[str, str | int] = {"first": first}
        if user_id is not None:
            params["user_id"] = user_id
        if video_id is not None:
            params["video_id"] = video_id

        route: Route = Route("GET", "streams/markers", params=params, token_for=token_for)

        async def converter(data: StreamMarkersResponseData) -> VideoMarkers:
            return VideoMarkers(data, http=self)

        iterator: HTTPAsyncIterator[VideoMarkers] = self.request_paginated(
            route, converter=converter, max_results=max_results
        )
        return iterator

    ### Subscriptions ###

    async def get_user_subscription(
        self, broadcaster_id: str | int, user_id: str | int, token_for: str
    ) -> CheckUserSubscriptionResponse:
        params = {"broadcaster_id": broadcaster_id, "user_id": user_id}
        route: Route = Route("GET", "subscriptions/user", params=params, token_for=token_for)
        return await self.request_json(route)

    async def get_broadcaster_subscriptions(
        self,
        token_for: str,
        broadcaster_id: str | int,
        user_ids: list[str | int] | None = None,
        first: int = 20,
        max_results: int | None = None,
    ) -> BroadcasterSubscriptions:
        params: dict[str, list[str | int] | str | int] = {"broadcaster_id": broadcaster_id, "first": first}
        if user_ids is not None:
            params["user_id"] = user_ids

        route: Route = Route("GET", "subscriptions", params=params, token_for=token_for)

        async def converter(data: BroadcasterSubscriptionsResponseData) -> BroadcasterSubscription:
            return BroadcasterSubscription(data, http=self)

        iterator = self.request_paginated(route, converter=converter, max_results=max_results)
        data = await self.request_json(route)
        return BroadcasterSubscriptions(data, iterator)

    ### Tags ###

    ### Teams ###

    async def get_teams(
        self,
        *,
        team_name: str | None = None,
        team_id: str | None = None,
        token_for: str | None = None,
    ) -> TeamsResponse:
        params: dict[str, str] = {}

        if team_name:
            params = params = {"name": team_name}
        elif team_id:
            params = {"id": team_id}

        route: Route = Route("GET", "teams", params=params, token_for=token_for)
        return await self.request_json(route)

    async def get_channel_teams(
        self,
        *,
        broadcaster_id: str,
        token_for: str | None = None,
    ) -> ChannelTeamsResponse:
        params = {"broadcaster_id": broadcaster_id}
        route: Route = Route("GET", "teams/channel", params=params, token_for=token_for)
        return await self.request_json(route)

    ### Users ###

    ### Videos ###

    async def get_videos(
        self,
        *,
        ids: list[str | int] | None = None,
        user_id: str | int | None = None,
        game_id: str | int | None = None,
        language: str | None = None,
        period: Literal["all", "day", "month", "week"] = "all",
        sort: Literal["time", "trending", "views"] = "time",
        type: Literal["all", "archive", "highlight", "upload"] = "all",
        first: int = 20,
        max_results: int | None = None,
        token_for: str | None = None,
    ) -> HTTPAsyncIterator[Video]:
        params: dict[str, int | str | list[str | int]] = {"first": first, "period": period, "sort": sort, "type": type}

        if ids is not None:
            params["id"] = ids
        if user_id is not None:
            params["user_id"] = user_id
        if game_id is not None:
            params["game_id"] = game_id
        if language is not None:
            params["language"] = language

        route = Route("GET", "videos", params=params, token_for=token_for)

        async def converter(data: VideosResponseData) -> Video:
            return Video(data, http=self)

        iterator = self.request_paginated(route, converter=converter, max_results=max_results)
        return iterator

    async def delete_videos(self, ids: list[str | int], token_for: str) -> DeleteVideosResponse:
        params = {"id": ids}
        route: Route = Route("DELETE", "videos", params=params, token_for=token_for)
        return await self.request_json(route)

<<<<<<< HEAD
    async def create_conduit(self, shard_count: int, /) -> ConduitPayload:
        params = {"shard_count": shard_count}
        route: Route = Route("POST", "eventsub/conduits", params=params)
        return await self.request_json(route)

    async def get_conduits(self) -> ConduitPayload:
        route = Route("GET", "eventsub/conduits")
        return await self.request_json(route)

    async def get_conduit_shards(self, conduit_id: str, /) -> HTTPAsyncIterator[Shard]:
        params = {"conduit_id": conduit_id}

        async def converter(data: ShardData) -> Shard:
            return Shard(data=data)

        route: Route = Route("GET", "eventsub/conduits/shards", params=params)
        iterator = self.request_paginated(route, converter=converter)
        return iterator

    async def update_conduit_shards(self, conduit_id: str, /, *, shards: list[ShardUpdateRequest], session_id: str | None = None,) -> ...:
        # TODO: Type for return...

        params = {"conduit_id": conduit_id}
        body = {"shards": shards}

        route = Route("PATCH", "eventsub/conduits/shards", params=params, json=body)
        return await self.request_json(route)

    async def start_commercial(self, broadcaster_id: str | int, length: int, token_for: str) -> StartCommercialResponse:
        data = {"broadcaster_id": broadcaster_id, "length": length}
        route: Route = Route("POST", "channels/commercial", json=data, token_for=token_for)
        return await self.request_json(route)

    async def get_ad_schedule(self, broadcaster_id: str | int, token_for: str) -> AdScheduleResponse:
        params = {"broadcaster_id": broadcaster_id}
        route: Route = Route("GET", "channels/ads", params=params, token_for=token_for)
        return await self.request_json(route)

    async def post_snooze_ad(self, broadcaster_id: str | int, token_for: str) -> SnoozeNextAdResponse:
        params = {"broadcaster_id": broadcaster_id}
        route: Route = Route("POST", "channels/ads/snooze", params=params, token_for=token_for)
        return await self.request_json(route)

    async def get_bits_leaderboard(
        self,
        broadcaster_id: str | int,
        token_for: str,
        count: int = 10,
        period: Literal["day", "week", "month", "year", "all"] = "all",
        started_at: datetime.datetime | None = None,
        user_id: str | int | None = None,
    ) -> BitsLeaderboardResponse:
        params: dict[str, str | int | datetime.datetime] = {
            "broadcaster_id": broadcaster_id,
            "count": count,
            "period": period,
        }

        if started_at is not None:
            params["started_at"] = started_at
        if user_id:
            params["user_id"] = user_id

        route: Route = Route("GET", "bits/leaderboard", params=params, token_for=token_for)
        return await self.request_json(route)

    async def patch_channel_info(
        self,
        broadcaster_id: str | int,
        token_for: str,
        game_id: str | int | None = None,
        language: str | None = None,
        title: str | None = None,
        delay: int | None = None,
        tags: list[str] | None = None,
        branded_content: bool | None = None,
        classification_labels: list[dict[str, bool]] | None = None,
    ) -> None:
        params = {"broadcaster_id": broadcaster_id}

        data: dict[str, str | int | list[str] | list[dict[str, str | bool]]] = {
            k: v
            for k, v in {
                "game_id": game_id,
                "broadcaster_language": language,
                "title": title,
                "delay": delay,
                "tags": tags,
                "is_branded_content": branded_content,
            }.items()
            if v is not None
        }

        if classification_labels is not None:
            converted_labels = [
                {"id": label, "is_enabled": enabled}
                for item in classification_labels
                for label, enabled in item.items()
            ]
            data["content_classification_labels"] = converted_labels

        route: Route = Route("PATCH", "channels", params=params, json=data, token_for=token_for)
        return await self.request_json(route)

    async def get_channel_editors(self, broadcaster_id: str | int, token_for: str) -> ChannelEditorsResponse:
        params = {"broadcaster_id": broadcaster_id}
        route: Route = Route("GET", "channels/editors", params=params, token_for=token_for)
        return await self.request_json(route)

    async def get_followed_channels(
        self,
        user_id: str | int,
        token_for: str,
        broadcaster_id: str | int | None = None,
        first: int = 20,
    ) -> HTTPAsyncIterator[ChannelFollowedEvent]:
        params = {"first": first, "user_id": user_id}

        if broadcaster_id is not None:
            params["broadcaster_id"] = broadcaster_id

        route = Route("GET", "channels/followed", params=params, token_for=token_for)

        async def converter(data: FollowedChannelsResponseData) -> ChannelFollowedEvent:
            return ChannelFollowedEvent(data, http=self)

        iterator = self.request_paginated(route, converter=converter)
        return iterator

    async def get_channel_followers(
        self,
        broadcaster_id: str | int,
        token_for: str,
        user_id: str | int | None = None,
        first: int = 20,
    ) -> HTTPAsyncIterator[ChannelFollowerEvent]:
        params = {"first": first, "broadcaster_id": broadcaster_id}

        if user_id is not None:
            params["user_id"] = broadcaster_id

        route = Route("GET", "channels/followers", params=params, token_for=token_for)

        async def converter(data: ChannelFollowersResponseData) -> ChannelFollowerEvent:
            return ChannelFollowerEvent(data, http=self)

        iterator = self.request_paginated(route, converter=converter)
        return iterator

    async def post_create_custom_reward(self, broadcaster_id: str, token_for: str) -> CustomRewardsResponse:
        params = {"broadcaster_id": broadcaster_id}
        route: Route = Route("POST", "channel_points/custom_rewards", params=params, token_for=token_for)
        return await self.request_json(route)

    async def delete_custom_reward(self, broadcaster_id: str, reward_id: str, token_for: str) -> None:
        params = {"broadcaster_id": broadcaster_id, "id": reward_id}
        route: Route = Route("DELETE", "channel_points/custom_rewards", params=params, token_for=token_for)
        return await self.request_json(route)

    async def get_custom_reward(
        self, broadcaster_id: str, token_for: str, reward_id: str | None = None, manageable: bool = False
    ) -> CustomRewardsResponse:
        params = {"broadcaster_id": broadcaster_id, "only_manageable_rewards": manageable}
=======
    ### Whispers ###
>>>>>>> 87b3359c

    async def post_whisper(self, from_user_id: str | int, to_user_id: str | int, token_for: str, message: str) -> None:
        params = {"from_user_id": from_user_id, "to_user_id": to_user_id}
        data = {"message": message}
        route: Route = Route("POST", "whispers", params=params, json=data, token_for=token_for)
        return await self.request_json(route)<|MERGE_RESOLUTION|>--- conflicted
+++ resolved
@@ -64,13 +64,9 @@
     from typing_extensions import Self, Unpack
 
     from .assets import Asset
-<<<<<<< HEAD
     from .types_.conduits import ShardData, ShardUpdateRequest
-=======
     from .models.channel_points import CustomReward
     from .models.moderation import AutomodCheckMessage, AutomodSettings
-    from .types_.conduits import ShardData
->>>>>>> 87b3359c
     from .types_.requests import APIRequestKwargs, HTTPMethod, ParamMapping
     from .types_.responses import (
         AddBlockedTermResponse,
@@ -474,6 +470,15 @@
 
     ### Ads ###
 
+    async def update_conduit_shards(self, conduit_id: str, /, *, shards: list[ShardUpdateRequest], session_id: str | None = None,) -> ...:
+        # TODO: Type for return...
+
+        params = {"conduit_id": conduit_id}
+        body = {"shards": shards}
+
+        route = Route("PATCH", "eventsub/conduits/shards", params=params, json=body)
+        return await self.request_json(route)
+
     async def start_commercial(self, broadcaster_id: str | int, length: int, token_for: str) -> StartCommercialResponse:
         data = {"broadcaster_id": broadcaster_id, "length": length}
         route: Route = Route("POST", "channels/commercial", json=data, token_for=token_for)
@@ -1858,173 +1863,7 @@
         route: Route = Route("DELETE", "videos", params=params, token_for=token_for)
         return await self.request_json(route)
 
-<<<<<<< HEAD
-    async def create_conduit(self, shard_count: int, /) -> ConduitPayload:
-        params = {"shard_count": shard_count}
-        route: Route = Route("POST", "eventsub/conduits", params=params)
-        return await self.request_json(route)
-
-    async def get_conduits(self) -> ConduitPayload:
-        route = Route("GET", "eventsub/conduits")
-        return await self.request_json(route)
-
-    async def get_conduit_shards(self, conduit_id: str, /) -> HTTPAsyncIterator[Shard]:
-        params = {"conduit_id": conduit_id}
-
-        async def converter(data: ShardData) -> Shard:
-            return Shard(data=data)
-
-        route: Route = Route("GET", "eventsub/conduits/shards", params=params)
-        iterator = self.request_paginated(route, converter=converter)
-        return iterator
-
-    async def update_conduit_shards(self, conduit_id: str, /, *, shards: list[ShardUpdateRequest], session_id: str | None = None,) -> ...:
-        # TODO: Type for return...
-
-        params = {"conduit_id": conduit_id}
-        body = {"shards": shards}
-
-        route = Route("PATCH", "eventsub/conduits/shards", params=params, json=body)
-        return await self.request_json(route)
-
-    async def start_commercial(self, broadcaster_id: str | int, length: int, token_for: str) -> StartCommercialResponse:
-        data = {"broadcaster_id": broadcaster_id, "length": length}
-        route: Route = Route("POST", "channels/commercial", json=data, token_for=token_for)
-        return await self.request_json(route)
-
-    async def get_ad_schedule(self, broadcaster_id: str | int, token_for: str) -> AdScheduleResponse:
-        params = {"broadcaster_id": broadcaster_id}
-        route: Route = Route("GET", "channels/ads", params=params, token_for=token_for)
-        return await self.request_json(route)
-
-    async def post_snooze_ad(self, broadcaster_id: str | int, token_for: str) -> SnoozeNextAdResponse:
-        params = {"broadcaster_id": broadcaster_id}
-        route: Route = Route("POST", "channels/ads/snooze", params=params, token_for=token_for)
-        return await self.request_json(route)
-
-    async def get_bits_leaderboard(
-        self,
-        broadcaster_id: str | int,
-        token_for: str,
-        count: int = 10,
-        period: Literal["day", "week", "month", "year", "all"] = "all",
-        started_at: datetime.datetime | None = None,
-        user_id: str | int | None = None,
-    ) -> BitsLeaderboardResponse:
-        params: dict[str, str | int | datetime.datetime] = {
-            "broadcaster_id": broadcaster_id,
-            "count": count,
-            "period": period,
-        }
-
-        if started_at is not None:
-            params["started_at"] = started_at
-        if user_id:
-            params["user_id"] = user_id
-
-        route: Route = Route("GET", "bits/leaderboard", params=params, token_for=token_for)
-        return await self.request_json(route)
-
-    async def patch_channel_info(
-        self,
-        broadcaster_id: str | int,
-        token_for: str,
-        game_id: str | int | None = None,
-        language: str | None = None,
-        title: str | None = None,
-        delay: int | None = None,
-        tags: list[str] | None = None,
-        branded_content: bool | None = None,
-        classification_labels: list[dict[str, bool]] | None = None,
-    ) -> None:
-        params = {"broadcaster_id": broadcaster_id}
-
-        data: dict[str, str | int | list[str] | list[dict[str, str | bool]]] = {
-            k: v
-            for k, v in {
-                "game_id": game_id,
-                "broadcaster_language": language,
-                "title": title,
-                "delay": delay,
-                "tags": tags,
-                "is_branded_content": branded_content,
-            }.items()
-            if v is not None
-        }
-
-        if classification_labels is not None:
-            converted_labels = [
-                {"id": label, "is_enabled": enabled}
-                for item in classification_labels
-                for label, enabled in item.items()
-            ]
-            data["content_classification_labels"] = converted_labels
-
-        route: Route = Route("PATCH", "channels", params=params, json=data, token_for=token_for)
-        return await self.request_json(route)
-
-    async def get_channel_editors(self, broadcaster_id: str | int, token_for: str) -> ChannelEditorsResponse:
-        params = {"broadcaster_id": broadcaster_id}
-        route: Route = Route("GET", "channels/editors", params=params, token_for=token_for)
-        return await self.request_json(route)
-
-    async def get_followed_channels(
-        self,
-        user_id: str | int,
-        token_for: str,
-        broadcaster_id: str | int | None = None,
-        first: int = 20,
-    ) -> HTTPAsyncIterator[ChannelFollowedEvent]:
-        params = {"first": first, "user_id": user_id}
-
-        if broadcaster_id is not None:
-            params["broadcaster_id"] = broadcaster_id
-
-        route = Route("GET", "channels/followed", params=params, token_for=token_for)
-
-        async def converter(data: FollowedChannelsResponseData) -> ChannelFollowedEvent:
-            return ChannelFollowedEvent(data, http=self)
-
-        iterator = self.request_paginated(route, converter=converter)
-        return iterator
-
-    async def get_channel_followers(
-        self,
-        broadcaster_id: str | int,
-        token_for: str,
-        user_id: str | int | None = None,
-        first: int = 20,
-    ) -> HTTPAsyncIterator[ChannelFollowerEvent]:
-        params = {"first": first, "broadcaster_id": broadcaster_id}
-
-        if user_id is not None:
-            params["user_id"] = broadcaster_id
-
-        route = Route("GET", "channels/followers", params=params, token_for=token_for)
-
-        async def converter(data: ChannelFollowersResponseData) -> ChannelFollowerEvent:
-            return ChannelFollowerEvent(data, http=self)
-
-        iterator = self.request_paginated(route, converter=converter)
-        return iterator
-
-    async def post_create_custom_reward(self, broadcaster_id: str, token_for: str) -> CustomRewardsResponse:
-        params = {"broadcaster_id": broadcaster_id}
-        route: Route = Route("POST", "channel_points/custom_rewards", params=params, token_for=token_for)
-        return await self.request_json(route)
-
-    async def delete_custom_reward(self, broadcaster_id: str, reward_id: str, token_for: str) -> None:
-        params = {"broadcaster_id": broadcaster_id, "id": reward_id}
-        route: Route = Route("DELETE", "channel_points/custom_rewards", params=params, token_for=token_for)
-        return await self.request_json(route)
-
-    async def get_custom_reward(
-        self, broadcaster_id: str, token_for: str, reward_id: str | None = None, manageable: bool = False
-    ) -> CustomRewardsResponse:
-        params = {"broadcaster_id": broadcaster_id, "only_manageable_rewards": manageable}
-=======
     ### Whispers ###
->>>>>>> 87b3359c
 
     async def post_whisper(self, from_user_id: str | int, to_user_id: str | int, token_for: str, message: str) -> None:
         params = {"from_user_id": from_user_id, "to_user_id": to_user_id}
