--- conflicted
+++ resolved
@@ -16,11 +16,11 @@
     - Bug fixes
         - Make sure double-quotes are properly tokenized for bot commands
 
-<<<<<<< HEAD
+
 - ext.sound
     - Bug fixes
         - Make system calls to ffmpeg are more robust (works on windows and linux)
-=======
+
 - ext.eventsub
     - Additions
         - Goal subscriptions have been Added
@@ -30,9 +30,10 @@
             - :func:`~twitchio.ext.eventsub.event_eventsub_notification_channel_goal_begin`
             - :func:`~twitchio.ext.eventsub.event_eventsub_notification_channel_goal_progress`
             - :func:`~twitchio.ext.eventsub.event_eventsub_notification_channel_goal_end`
+
     - Bug fixes
         Correct typo in :class:`~twitchio.ext.eventsub.HypeTrainBeginProgressData` attribute :attr:`~twitchio.ext.eventsub.HypeTrainBeginProgressData.expires` 
->>>>>>> a9e157ba
+
 
 2.4.0
 ======
