--- conflicted
+++ resolved
@@ -17,10 +17,6 @@
     - Bug fixes
         - Fix IndexError when getting prefix when empty message is sent in a reply.
 
-<<<<<<< HEAD
-- Docs
-    - Added walkthrough for ext.commands
-=======
 - ext.eventsub
     - Bug fixes
         - Fix websocket reconnection event.
@@ -32,7 +28,8 @@
             - ``Optional[T]`` / ``T | None``
             - ``Annotated[T, converter]`` (accessible through the ``typing_extensions`` module on older python versions)
 
->>>>>>> 22d124a0
+- Docs
+    - Added walkthrough for ext.commands
 
 2.7.0
 ======
