--- conflicted
+++ resolved
@@ -7,18 +7,18 @@
         - Fix :func:`~twitchio.Client.search_categories` due to :attr:`~twitchio.Game.igdb_id` being added to :class:`~twitchio.Game`
         - Made Chatter :attr:`~twitchio.Chatter.id` property public
 
-<<<<<<< HEAD
+
 - ext.sounds
     - Bug fixes
         - Added setters for Sounds.rate and Sounds.channels properties
-=======
+
 - Other
     - [speed] extra
         - Added wheels on external pypi index for cchardet and ciso8601
         - Bumped ciso8601 from >=2.2,<2.3 to >=2.2,<3
         - Bumped cchardet from >=2.1,<2.2 to >=2.1,<3
 
->>>>>>> 6c56cc03
+
 2.6.0
 ======
 - TwitchIO
