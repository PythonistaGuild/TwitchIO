--- conflicted
+++ resolved
@@ -28,13 +28,10 @@
         - Added Shield Status events
             - :func:`~twitchio.ext.eventsub.EventSubClient.subscribe_channel_shield_mode_begin`
             - :func:`~twitchio.ext.eventsub.EventSubClient.subscribe_channel_shield_mode_end`
-<<<<<<< HEAD
-        - Added support for ``type`` and ``user_id`` queries on :func:`~twitchio.ext.eventsub.EventSubClient.get_subscriptions`
-=======
         - Added Shoutout events
             - :func:`~twitchio.ext.eventsub.EventSubClient.subscribe_channel_shoutout_create`
             - :func:`~twitchio.ext.eventsub.EventSubClient.subscribe_channel_shoutout_receive`
->>>>>>> d8dc8529
+        - Added support for ``type`` and ``user_id`` queries on :func:`~twitchio.ext.eventsub.EventSubClient.get_subscriptions`
 
 2.5.0
 ======
