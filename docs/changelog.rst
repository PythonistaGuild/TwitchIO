:orphan:


Master
======
- TwitchIO
    - Additions
        - Added optional ``started_at`` and ``ended_at`` arguments to :func:`~twitchio.PartialUser.fetch_clips`
        - Updated docstring regarding new  HypeTrain contribution  method ``OTHER`` for :attr:`~twitchio.HypeTrainContribution.type`
        - Add support for ``ciso8601`` if installed
        - Added ``speed`` install flag (``pip install twitchio[speed]``) to install all available speedups
        - Added :attr:`~twitchio.Game.igdb_id` to :class:`~twitchio.Game`
        - Added ``igdb_ids`` argument to :func:`~twitchio.Client.fetch_games`
        - Added ``tags`` attribute to :class:`~twitchio.Stream`, :class:`~twitchio.ChannelInfo` and :class:`~twitchio.SearchUser`
        - Added :func:`~twitchio.PartialUser.fetch_shield_mode_status`
        - Added :func:`~twitchio.PartialUser.update_shield_mode_status`
        - Added :func:`~twitchio.PartialUser.fetch_followed_streams`
        - Added :func:`~twitchio.PartialUser.shoutout`

    - Bug fixes
        - Fix :func:`~twitchio.PartialUser.fetch_bits_leaderboard` not handling ``started_at`` and :class:`~twitchio.BitsLeaderboard` not correctly parsing
        - Fix parsing :class:`~twitchio.ScheduleSegment` where :attr:`~twitchio.ScheduleSegment.end_time` is None
        - Fix auto reconnect of websocket. Created tasks by asyncio.create_task() need to be referred to prevent task disappearing (garbage collection)
        - Strip newlines from message content when sending or replying to IRC websocket

- ext.eventsub
    - Documentation
        - Updated quickstart example to reflect proper usage of callback
    - Additions
        - Updated docs regarding new HypeTrain contribution method ``other`` for :attr:`~twitchio.ext.eventsub.HypeTrainContributor.type`
        - Added Shield Status events
            - :func:`~twitchio.ext.eventsub.EventSubClient.subscribe_channel_shield_mode_begin`
            - :func:`~twitchio.ext.eventsub.EventSubClient.subscribe_channel_shield_mode_end`
        - Added Shoutout events
            - :func:`~twitchio.ext.eventsub.EventSubClient.subscribe_channel_shoutout_create`
            - :func:`~twitchio.ext.eventsub.EventSubClient.subscribe_channel_shoutout_receive`
<<<<<<< HEAD
        - Added support for ``type`` and ``user_id`` queries on :func:`~twitchio.ext.eventsub.EventSubClient.get_subscriptions`
=======
        - Added :func:`~twitchio.ext.eventsub.EventSubClient.subscribe_channel_follows_v2`

    - Deprecations
        - :func:`~twitchio.ext.eventsub.EventSubClient.subscribe_channel_follows`, use :func:`~twitchio.ext.eventsub.EventSubClient.subscribe_channel_follows_v2`


- ext.pubsub
    - Bug fixes
        - Fix forced RECONNECT messages

    - Additions
        - Added proper message when wrong type is passed to a topic argument
        - Added auth failure hook: :func:`~twitchio.ext.pubsub.PubSubPool.auth_fail_hook`
        - Added reconnect hook: :func:`~twitchio.ext.pubsub.PubSubPool.reconnect_hook`
>>>>>>> 3ec209fa

2.5.0
======
- TwitchIO
    - Additions
        - Added :attr:`~twitchio.Message.first` to :class:`~twitchio.Message`
        - Added :func:`~twitchio.PartialUser.fetch_channel_emotes` to :class:`~twitchio.PartialUser`
        - Added :func:`~twitchio.Client.fetch_global_emotes` to :class:`~twitchio.Client`
        - Added :func:`~twitchio.Client.event_channel_join_failure` event:
            - This is dispatched when the bot fails to join a channel
            - This also makes the channel join error message in logs optional
    - Bug fixes
        - Fix AuthenticationError not being properly propagated when a bad token is given
        - Fix channel join failures causing `ValueError: list.remove(x): x not in list` when joining channels after the initial start
        - Added :attr:`~twitchio.Chatter.is_vip` property to Chatter
        - New PartialUser methods
            - :func:`~twitchio.PartialUser.fetch_follower_count` to fetch total follower count of a User
            - :func:`~twitchio.PartialUser.fetch_following_count` to fetch total following count of a User

        - Fix whispers that were not able to be parsed
        - Fix USERSTATE parsing incorrect user
        - Fix errors when event loop is started using `run_until_complete` to call methods prior to :func:`~twitchio.Client.run`
        - Improved handling of USERNOTICE messages and the tags created for :func:`~twitchio.Client.event_raw_usernotice`

- ext.routines
    - Additions
        - Added the :func:`~twitchio.ext.routines.Routine.change_interval` method.

- ext.commands
    - Bug fixes
        - Make sure double-quotes are properly tokenized for bot commands

- ext.sound
    - Bug fixes
        - Make system calls to ffmpeg are more robust (works on windows and linux)

- ext.eventsub
    - Additions
        - Goal subscriptions have been Added
            - :func:`~twitchio.ext.eventsub.EventSubClient.subscribe_channel_goal_begin`
            - :func:`~twitchio.ext.eventsub.EventSubClient.subscribe_channel_goal_progress`
            - :func:`~twitchio.ext.eventsub.EventSubClient.subscribe_channel_goal_end`
            - :func:`~twitchio.ext.eventsub.event_eventsub_notification_channel_goal_begin`
            - :func:`~twitchio.ext.eventsub.event_eventsub_notification_channel_goal_progress`
            - :func:`~twitchio.ext.eventsub.event_eventsub_notification_channel_goal_end`

        - Channel subscription end
            - :func:`~twitchio.ext.eventsub.EventSubClient.subscribe_channel_subscription_end`
        - User authorization grant
            - :func:`~twitchio.ext.eventsub.EventSubClient.subscribe_user_authorization_granted`

        - HypeTrainBeginProgressData now has the :attr:`~twitchio.ext.eventsub.HypeTrainBeginProgressData.level`


    - Bug fixes
        - Correct typo in :class:`~twitchio.ext.eventsub.HypeTrainBeginProgressData` attribute :attr:`~twitchio.ext.eventsub.HypeTrainBeginProgressData.expires`
        - Correct typo "revokation" to "revocation" in server _message_types.

- ext.pubsub
    - Additions
        - Websocket automatically handles "RECONNECT" requests by Twitch
    - Bug fixes
        - "type" of :class:`~twitchio.ext.pubsub.PubSubModerationActionChannelTerms` now uses the correct type data
        - Correct typo in :class:`~twitchio.ext.eventsub.HypeTrainBeginProgressData` attribute :attr:`~twitchio.ext.eventsub.HypeTrainBeginProgressData.expires`
        - Unsubscribing from PubSub events works again
        - Fix a forgotten nonce in :func:`~twitchio.ext.pubsub.websocket._send_topics`
        - :class:`~twitchio.ext.pubsub.PubSubModerationActionChannelTerms` now uses the correct type data

2.4.0
======
- TwitchIO
    - Additions
        - Added :func:`~twitchio.Client.event_reconnect` to :class:`~twitchio.Client`
        - Add attribute docs to :class:`~twitchio.PartialUser` and :class:`~twitchio.User`
        - Added following new :class:`~twitchio.PartialUser` methods:
            - :func:`~twitchio.PartialUser.create_custom_reward`
            - :func:`~twitchio.PartialUser.chat_announcement`
            - :func:`~twitchio.PartialUser.delete_chat_messages`
            - :func:`~twitchio.PartialUser.fetch_channel_vips`
            - :func:`~twitchio.PartialUser.add_channel_vip`
            - :func:`~twitchio.PartialUser.remove_channel_vip`
            - :func:`~twitchio.PartialUser.add_channel_moderator`
            - :func:`~twitchio.PartialUser.remove_channel_moderator`
            - :func:`~twitchio.PartialUser.start_raid`
            - :func:`~twitchio.PartialUser.cancel_raid`
            - :func:`~twitchio.PartialUser.ban_user`
            - :func:`~twitchio.PartialUser.timeout_user`
            - :func:`~twitchio.PartialUser.unban_user`
            - :func:`~twitchio.PartialUser.send_whisper`
        - Added following new :class:`~twitchio.Client` methods:
            - :func:`~twitchio.Client.fetch_chatters_colors`
            - :func:`~twitchio.Client.update_chatter_color`
            - :func:`~twitchio.Client.fetch_channels`
        - Add ``duration`` and ``vod_offset`` attributes to :class:`~twitchio.Clip`
        - Added repr for :class:`~twitchio.CustomReward`
        - Added repr for :class:`~twitchio.PredictionOutcome`
        - Add extra attributes to :class:`~twitchio.UserBan`
    - Bug fixes
        - Added ``self.registered_callbacks = {}`` to :func:`~twitchio.Client.from_client_credentials`
        - Allow empty or missing initial_channels to trigger :func:`~twitchio.Client.event_ready`
        - Corrected :func:`twitchio.CustomRewardRedemption.fulfill` endpoint typo and creation
        - Corrected :func:`twitchio.CustomRewardRedemption.refund` endpoint typo and creation
        - Changed :func:`~twitchio.Client.join_channels` logic to handle bigger channel lists better
        - Corrected :class:`~twitchio.Predictor` slots and user keys, repr has also been added
        - Updated IRC parser to not strip colons from beginning of messages
        - Updated IRC parser to not remove multiple spaces when clumped together
        - Fixed :func:`twitchio.Client.start` exiting immediately
        - Chatters will now update correctly when someone leaves chat
        - Fixed a crash when twitch sends a RECONNECT notice

- ext.commands
    - Bug fixes
        - Add type conversion for variable positional arguments
        - Fixed message content while handling commands in reply messages

- ext.pubsub
    - Bug fixes
        - :class:`~twitchio.ext.pubsub.PubSubModerationAction` now handles missing keys

- ext.eventsub
    - Additions
        - Added Gift Subcriptions subscriptions for gifting other users Subs:
            - Subscribed via :func:`twitchio.ext.eventsub.EventSubClient.subscribe_channel_subscription_gifts`
            - Callback function is :func:`twitchio.ext.eventsub.event_eventsub_notification_subscription_gift`
        - Added Resubscription Message subscriptions for Resub messages:
            - Subscribed via :func:`twitchio.ext.eventsub.EventSubClient.subscribe_channel_subscription_messages`
            - Callback function is :func:`twitchio.ext.eventsub.event_eventsub_notification_subscription_message`
        - Added :func:`twitchio.ext.eventsub.EventSubClient.delete_all_active_subscriptions` for convenience
        - Created an Eventsub-specific :class:`~twitchio.ext.eventsub.CustomReward` model

2.3.0
=====
Massive documentation updates

- TwitchIO
    - Additions
        - Added ``retain_cache`` kwarg to Client and Bot. Default is True.
        - Poll endpoints added:
            - :func:`twitchio.PartialUser.fetch_polls`
            - :func:`twitchio.PartialUser.create_poll`
            - :func:`twitchio.PartialUser.end_poll`
        - Added :func:`twitchio.PartialUser.fetch_goals` method
        - Added :func:`twitchio.PartialUser.fetch_chat_settings` and :func:`twitchio.PartialUser.update_chat_settings` methods
        - Added :func:`twitchio.Client.part_channels` method
        - Added :func:`~twitchio.Client.event_channel_joined` event. This is dispatched when the bot joins a channel
        - Added first kwarg to :func:`twitchio.CustomReward.get_redemptions`

    - Bug fixes
        - Removed unexpected loop termination from ``WSConnection._close()``
        - Fix bug where # prefixed channel names and capitals in initial_channels would not trigger :func:`~twitchio.Client.event_ready`
        - Adjusted join channel rate limit handling
        - :func:`twitchio.PartialUser.create_clip` has been fixed by converting bool to string in http request
        - :attr:`~twitchio.Client.fetch_cheermotes` color attribute corrected
        - :func:`twitchio.PartialUser.fetch_channel_teams` returns empty list if no teams found rather than unhandled error
        - Fix :class:`twitchio.CustomRewardRedemption` so :func:`twitchio.CustomReward.get_redemptions` returns correctly

- ext.commands
    - :func:`twitchio.ext.commands.Bot.handle_commands` now also invokes on threads / replies
    - Cooldowns are now handled correctly per bucket.
    - Fix issue with :func:`twitchio.ext.commands.Bot.reload_module` where module is reloaded incorrectly if exception occurs
    - Additions
        - :func:`twitchio.ext.commands.Bot.handle_commands` now also invokes on threads / replies

    - Bug fixes
        - Cooldowns are now handled correctly per bucket.
        - Fix issue with :func:`twitchio.ext.Bot.reload_module` where module is reloaded incorrectly if exception occurs

- ext.pubsub
    - Channel subscription model fixes and additional type hints for Optional return values
    - :class:`~twitchio.ext.pubsub.PubSubBitsMessage` model updated to return correct data and updated typing
    - :class:`~twitchio.ext.pubsub.PubSubBitsBadgeMessage` model updated to return correct data and updated typing
    - :class:`~twitchio.ext.pubsub.PubSubChatMessage` now correctly returns a string rather than int for the Bits Events

2.2.0
=====
- ext.sounds
    - Added sounds extension. Check the :ref:`sounds-ref` documentation for more information.

- TwitchIO
    - Loosen aiohttp requirements to allow 3.8.1
    - :class:`~twitchio.Stream` was missing from ``__all__``. It is now available in the twitchio namespace.
    - Added ``.status``, ``.reason`` and ``.extra`` to :class:`HTTPException`
    - Fix ``Message._timestamp`` value when tag is not provided by twitch
    - Fix :func:`~twitchio.Client.wait_for_ready`
    - Remove loop= parameter inside :func:`~twitchio.Client.wait_for` for 3.10 compatibility
    - Add :attr:`~twitchio.Chatter.is_broadcaster` check to :class:`~twitchio.PartialChatter`. This is accessible as ``Context.author.is_broadcaster``
    - :func:`~twitchio.PartialUser.fetch_follow` will now return ``None`` if the FollowEvent does not exists
    - TwitchIO will now correctly handle error raised when only the prefix is typed in chat
    - Fix paginate logic in :func:`TwitchHTTP.request`

- ext.commands
    - Fixed an issue (`GH#273 <https://github.com/TwitchIO/TwitchIO/issues/273>`_) where cog listeners were not ejected when unloading a module

- ext.pubsub
    - Add channel subscription pubsub model.

- ext.eventsub
    - Add support for the following subscription types
        - :class:`twitchio.ext.eventsub.PollBeginProgressData`
            - ``channel.poll.begin``:
            - ``channel.poll.progress``
        - :class:`twitchio.ext.eventsub.PollEndData`
            - ``channel.poll.end``
        - :class:`twitchio.ext.eventsub.PredictionBeginProgressData`
            - ``channel.prediction.begin``
            - ``channel.prediction.progress``
        - :class:`twitchio.ext.eventsub.PredictionLockData`
            - ``channel.prediction.lock``
        - :class:`twitchio.ext.eventsub.PredictionEndData`
            - ``channel.prediction.end``

2.1.5
=====
- TwitchIO
    - Add ``user_id`` property to Client
    - Change id_cache to only cache if a value is not ``None``
    - Add :func:`Client.wait_for_ready`

2.1.4
======
- TwitchIO
    - Chatter.is_mod now uses name instead of display_name
    - Added ChannelInfo to slots
    - Remove loop= parameter for asyncio.Event in websocket for 3.10 compatibility

- ext.eventsub
    - ChannelCheerData now returns user if is_anonymous is False else None

2.1.3
======
- TwitchIO
    - Fix bug where chatter never checked for founder in is_subscriber
    - Fix rewards model so it can now handle pubsub and helix callbacks

- ext.commands
    - Fix TypeError in Bot.from_client_credentials

2.1.2
======
New logo!

- TwitchIO
    - Add :func:`Chatter.mention`
    - Re-add ``raw_usernotice`` from V1.x
    - Fix echo messages for replies
    - Fix a bug where the wrong user would be whispered
    - Fix a bug inside :func:`User.modify_stream` where the game_id key would be specified as ``"None"`` if not provided (GH#237)
    - Add support for teams and channelteams API routes
        - :class:`Team`, :class:`ChannelTeams`
        - :func:`Client.fetch_teams`
        - :func:`PartialUser.fetch_channel_teams`

- ext.commands
    - Fix issue where Bot.from_client_credentials would result in an inoperable Bot instance (GH#239)

- ext.pubsub
    - Added :func:`ext.pubsub.Websocket.pubsub_error` to support being notified of pubsub errors
    - Added :func:`ext.pubsub.Websocket.pubsub_nonce` to support being notified of pubsub nonces

- ext.eventsub
    - Patch 2.1.1 bug which breaks library on 3.7 for ext.eventsub

2.1.1
======
- TwitchIO
    - Patch a bug introduced in 2.1.0 that broke the library on python 3.7

2.1.0
======
- TwitchIO
    - Type the :class:`User` class
    - Update the library to use a proper ISO datetime parser
    - Add event_raw_usernotice event (GH#229)
    - :class:`User` fixed an issue where the User class couldn't fetch rewards (GH#214)
    - :class:`Chatter` fixed the docstring for the `badges` property
    - :func:`Chatter.is_subscriber` will now return True for founders
    - :class:`Client` change docstring on `fetch_channel`
    - Add support for the predictions API routes
        - :class:`Prediction`, :class:`Predictor`, :class:`PredictionOutcome`
        - :func:`PartialUser.end_prediction`, :func:`PartialUser.get_prediction`, :func:`PartialUser.create_prediction`
    - Add support for the schedules API routes
        - :class:`Schedule`, :class:`ScheduleSegment`, :class:`ScheduleCategory`, :class:`ScheduleVacation`
        - :func:`PartialUser.fetch_schedule`
    - Add :func:`PartialUser.modify_stream`
    - Fix bug where chatter cache would not be created
    - Fix bug where :func:`Client.wait_for` would cause internal asyncio.InvalidState errors

- ext.commands
    - General typing improvements
    - :func:`ext.commands.builtin_converters.convert_Clip` - Raise error when the regex doesn't match to appease linters. This should never be raised.
    - Added :func:`ext.commands.Context.reply` to support message replies

- ext.pubsub
    - Fixed bug with Pool.unsubscribe_topics caused by typo

- ext.eventsub
    - fix :class:`ext.eventsub.models.ChannelBanData`'s ``permanent`` attribute accessing nonexistent attrs from the event payload
    - Add documentation<|MERGE_RESOLUTION|>--- conflicted
+++ resolved
@@ -34,10 +34,8 @@
         - Added Shoutout events
             - :func:`~twitchio.ext.eventsub.EventSubClient.subscribe_channel_shoutout_create`
             - :func:`~twitchio.ext.eventsub.EventSubClient.subscribe_channel_shoutout_receive`
-<<<<<<< HEAD
+        - Added :func:`~twitchio.ext.eventsub.EventSubClient.subscribe_channel_follows_v2`
         - Added support for ``type`` and ``user_id`` queries on :func:`~twitchio.ext.eventsub.EventSubClient.get_subscriptions`
-=======
-        - Added :func:`~twitchio.ext.eventsub.EventSubClient.subscribe_channel_follows_v2`
 
     - Deprecations
         - :func:`~twitchio.ext.eventsub.EventSubClient.subscribe_channel_follows`, use :func:`~twitchio.ext.eventsub.EventSubClient.subscribe_channel_follows_v2`
@@ -51,7 +49,6 @@
         - Added proper message when wrong type is passed to a topic argument
         - Added auth failure hook: :func:`~twitchio.ext.pubsub.PubSubPool.auth_fail_hook`
         - Added reconnect hook: :func:`~twitchio.ext.pubsub.PubSubPool.reconnect_hook`
->>>>>>> 3ec209fa
 
 2.5.0
 ======
